package validatingwebhook

import (
	"bytes"
	"fmt"
	"io"
	"net/http"
	"net/http/httptest"
	"testing"
	"text/template"

	"github.com/codeready-toolchain/member-operator/pkg/webhook/validatingwebhook/test"

	userv1 "github.com/openshift/api/user/v1"
	"github.com/stretchr/testify/require"
	metav1 "k8s.io/apimachinery/pkg/apis/meta/v1"
	"k8s.io/client-go/kubernetes/scheme"
	"sigs.k8s.io/controller-runtime/pkg/client/fake"
)

func TestHandleValidateVMAdmissionRequestBlocked(t *testing.T) {
	v := newVMRequestValidator(t)
	// given
	ts := httptest.NewServer(http.HandlerFunc(v.HandleValidate))
	defer ts.Close()

	t.Run("sandbox user trying to update a VM resource with RunStrategy other than 'Manual' is denied", func(t *testing.T) {
		// when
		resp, err := http.Post(ts.URL, "application/json", bytes.NewBuffer(newCreateVMAdmissionRequest(t, VMAdmReviewTmplParams{"UPDATE", "johnsmith"}, createVMWithRunStrategyJSONTmpl("Always"))))

		// then
		require.NoError(t, err)
		body, err := io.ReadAll(resp.Body)
		defer func() {
			require.NoError(t, resp.Body.Close())
		}()
		require.NoError(t, err)
		test.VerifyRequestBlocked(t, body, "this is a Dev Sandbox enforced restriction. Only 'Manual' RunStrategy is permitted", "b6ae2ab4-782b-11ee-b962-0242ac120002")
	})

	t.Run("sandbox user trying to update a VM resource with RunStrategy 'Manual' is allowed", func(t *testing.T) {
		// when
		resp, err := http.Post(ts.URL, "application/json", bytes.NewBuffer(newCreateVMAdmissionRequest(t, VMAdmReviewTmplParams{"UPDATE", "johnsmith"}, createVMWithRunStrategyJSONTmpl("Manual"))))

		// then
		require.NoError(t, err)
		body, err := io.ReadAll(resp.Body)
		defer func() {
			require.NoError(t, resp.Body.Close())
		}()
		require.NoError(t, err)
		test.VerifyRequestAllowed(t, body, "b6ae2ab4-782b-11ee-b962-0242ac120002")
	})

<<<<<<< HEAD
	t.Run("sandbox user trying to update a VM resource without RunStrategy is allowed", func(t *testing.T) { // note: RunStrategy is actually required by OpenShift Virtualization >=4.18 but the sandbox webhook doesn't need to require it
=======
	t.Run("sandbox user trying to update a VM resource without RunStrategy is allowed", func(t *testing.T) { // note: RunStrategy can be removed as it's not needed (it's automatically set upon creation)
>>>>>>> 3d21e810
		// when
		resp, err := http.Post(ts.URL, "application/json", bytes.NewBuffer(newCreateVMAdmissionRequest(t, VMAdmReviewTmplParams{"UPDATE", "johnsmith"}, createVMWithoutRunStrategyJSONTmpl)))

		// then
		require.NoError(t, err)
		body, err := io.ReadAll(resp.Body)
		defer func() {
			require.NoError(t, resp.Body.Close())
		}()
		require.NoError(t, err)

		test.VerifyRequestAllowed(t, body, "b6ae2ab4-782b-11ee-b962-0242ac120002")
	})
}

func newVMRequestValidator(t *testing.T) *VMRequestValidator {
	s := scheme.Scheme
	err := userv1.Install(s)
	require.NoError(t, err)
	testUser := &userv1.User{
		ObjectMeta: metav1.ObjectMeta{
			Name: "johnsmith",
		},
	}

	cl := fake.NewClientBuilder().WithScheme(s).WithObjects(testUser).Build()
	return &VMRequestValidator{
		Client: cl,
	}

}

func newCreateVMAdmissionRequest(t *testing.T, params VMAdmReviewTmplParams, tmplJSON string) []byte {
	tmpl, err := template.New("admission request").Parse(tmplJSON)
	require.NoError(t, err)
	req := &bytes.Buffer{}
	err = tmpl.Execute(req, params)
	require.NoError(t, err)
	return req.Bytes()
}

type VMAdmReviewTmplParams struct {
	ReqType  string
	Username string
}

func createVMWithRunStrategyJSONTmpl(runStrategy string) string {
	return fmt.Sprintf(`{
    "kind": "AdmissionReview",
    "apiVersion": "admission.k8s.io/v1",
    "request": {
        "uid": "b6ae2ab4-782b-11ee-b962-0242ac120002",
        "kind": {
            "group": "kubevirt.io",
            "version": "v1",
            "kind": "VirtualMachine"
        },
        "resource": {
            "group": "kubevirt.io",
            "version": "v1",
            "resource": "virtualmachines"
        },
        "requestKind": {
            "group": "kubevirt.io",
            "version": "v1",
            "kind": "VirtualMachine"
        },
        "requestResource": {
            "group": "kubevirt.io",
            "version": "v1",
            "resource": "virtualmachines"
        },
        "name": "test",
        "namespace": "{{.Username}}-dev",
        "operation": "{{.ReqType}}",
        "userInfo": {
            "username": "{{.Username}}",
            "groups": [
                "system:authenticated"
            ]
        },
        "object": {
            "apiVersion": "kubevirt.io",
            "kind": "VirtualMachine",
            "metadata": {
                "name": "{{.Username}}",
                "namespace": "{{.Username}}-dev"
            },
            "spec": {
                "runStrategy": "%s"
            }
        },
        "oldObject": null,
        "dryRun": false,
        "options": {
            "kind": "CreateOptions",
            "apiVersion": "meta.k8s.io/v1",
            "fieldManager": "kubectl-client-side-apply",
            "fieldValidation": "Ignore"
        }
    }
}`, runStrategy)
}

var createVMWithoutRunStrategyJSONTmpl = `{
    "kind": "AdmissionReview",
    "apiVersion": "admission.k8s.io/v1",
    "request": {
        "uid": "b6ae2ab4-782b-11ee-b962-0242ac120002",
        "kind": {
            "group": "kubevirt.io",
            "version": "v1",
            "kind": "VirtualMachine"
        },
        "resource": {
            "group": "kubevirt.io",
            "version": "v1",
            "resource": "virtualmachines"
        },
        "requestKind": {
            "group": "kubevirt.io",
            "version": "v1",
            "kind": "VirtualMachine"
        },
        "requestResource": {
            "group": "kubevirt.io",
            "version": "v1",
            "resource": "virtualmachines"
        },
        "name": "test",
        "namespace": "{{.Username}}-dev",
        "operation": "{{.ReqType}}",
        "userInfo": {
            "username": "{{.Username}}",
            "groups": [
                "system:authenticated"
            ]
        },
        "object": {
            "apiVersion": "kubevirt.io",
            "kind": "VirtualMachine",
            "metadata": {
                "name": "{{.Username}}",
                "namespace": "{{.Username}}-dev"
            }
        },
        "oldObject": null,
        "dryRun": false,
        "options": {
            "kind": "CreateOptions",
            "apiVersion": "meta.k8s.io/v1",
            "fieldManager": "kubectl-client-side-apply",
            "fieldValidation": "Ignore"
        }
    }
}`<|MERGE_RESOLUTION|>--- conflicted
+++ resolved
@@ -52,11 +52,7 @@
 		test.VerifyRequestAllowed(t, body, "b6ae2ab4-782b-11ee-b962-0242ac120002")
 	})
 
-<<<<<<< HEAD
-	t.Run("sandbox user trying to update a VM resource without RunStrategy is allowed", func(t *testing.T) { // note: RunStrategy is actually required by OpenShift Virtualization >=4.18 but the sandbox webhook doesn't need to require it
-=======
 	t.Run("sandbox user trying to update a VM resource without RunStrategy is allowed", func(t *testing.T) { // note: RunStrategy can be removed as it's not needed (it's automatically set upon creation)
->>>>>>> 3d21e810
 		// when
 		resp, err := http.Post(ts.URL, "application/json", bytes.NewBuffer(newCreateVMAdmissionRequest(t, VMAdmReviewTmplParams{"UPDATE", "johnsmith"}, createVMWithoutRunStrategyJSONTmpl)))
 
