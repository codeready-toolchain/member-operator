--- conflicted
+++ resolved
@@ -1205,7 +1205,6 @@
 		require.NoError(t, err)
 	})
 
-<<<<<<< HEAD
 	t.Run("remove OwnerReferences on NSTemplateSet", func(t *testing.T) {
 		// given
 		userAcc := newUserAccount(username, userID)
@@ -1231,11 +1230,12 @@
 		assert.Equal(t, reconcile.Result{}, res)
 		require.NoError(t, err)
 		AssertThatNSTemplateSet(t, preexistingNsTmplSet.Namespace, preexistingNsTmplSet.Name, fakeClient).HasNoOwnerReferences()
-=======
+	})
+
 	// Test UserAccount with OriginalSub property set
 	// TODO remove this test after migration is complete
 	t.Run("create or update identities from OriginalSub OK", func(t *testing.T) {
-		userAcc := newUserAccount(username, userID, false)
+		userAcc := newUserAccount(username, userID)
 		userAcc.Spec.OriginalSub = fmt.Sprintf("original-sub:%s", userID)
 
 		t.Run("create user identity mapping", func(t *testing.T) {
@@ -1312,7 +1312,6 @@
 				})
 			})
 		})
->>>>>>> f139cbe6
 
 	})
 }
