--- conflicted
+++ resolved
@@ -1570,20 +1570,7 @@
 	}
 }
 
-<<<<<<< HEAD
-func cheRoute(tls bool) *routev1.Route {
-=======
-func cheCleanupCondition(msg string) toolchainv1alpha1.Condition {
-	return toolchainv1alpha1.Condition{
-		Type:    toolchainv1alpha1.UserAccountCheCleanup,
-		Status:  corev1.ConditionFalse,
-		Reason:  toolchainv1alpha1.UserAccountDeletingCheDataReason,
-		Message: msg,
-	}
-}
-
 func cheRoute(tls bool) *routev1.Route { //nolint: unparam
->>>>>>> e5209454
 	r := &routev1.Route{
 		ObjectMeta: metav1.ObjectMeta{
 			Name:      "codeready",
