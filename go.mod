module github.com/codeready-toolchain/member-operator

require (
	github.com/codeready-toolchain/api v0.0.0-20250916082953-4ecb3a4645e6
	github.com/codeready-toolchain/toolchain-common v0.0.0-20250916085517-b50328535b99
	github.com/go-logr/logr v1.4.2
	github.com/google/go-cmp v0.7.0
	// using latest commit from 'github.com/openshift/api branch release-4.19'
	github.com/openshift/api v0.0.0-20250903165707-ce7baf0afbc4
	github.com/pkg/errors v0.9.1
	github.com/redhat-cop/operator-utils v1.3.8
	github.com/stretchr/testify v1.10.0
	go.uber.org/zap v1.27.0
	gopkg.in/h2non/gock.v1 v1.0.14
	k8s.io/api v0.32.2
	k8s.io/client-go v0.32.2
	k8s.io/klog v1.0.0
	k8s.io/klog/v2 v2.130.1
	k8s.io/metrics v0.32.2
	sigs.k8s.io/controller-runtime v0.20.4
	sigs.k8s.io/controller-tools v0.17.3
	sigs.k8s.io/kustomize/kustomize/v5 v5.5.0
)

require (
	github.com/go-bindata/go-bindata/v3 v3.1.3
	github.com/google/uuid v1.6.0
	github.com/prometheus/client_golang v1.19.1
	k8s.io/apiextensions-apiserver v0.32.2
	k8s.io/apimachinery v0.32.2
	k8s.io/code-generator v0.32.2
	k8s.io/gengo v0.0.0-20230829151522-9cce18d56c01
	k8s.io/kube-openapi v0.0.0-20241105132330-32ad38e42d3f
	k8s.io/kubectl v0.32.2
	k8s.io/utils v0.0.0-20241104100929-3ea5e8cea738
	sigs.k8s.io/yaml v1.4.0
)

require (
	github.com/BurntSushi/toml v1.3.2 // indirect
	github.com/Masterminds/goutils v1.1.1 // indirect
	github.com/Masterminds/semver/v3 v3.2.0 // indirect
	github.com/Masterminds/sprig/v3 v3.2.3 // indirect
	github.com/ProtonMail/go-crypto v0.0.0-20230217124315-7d5c6f04bbb8 // indirect
	github.com/beorn7/perks v1.0.1 // indirect
	github.com/blang/semver/v4 v4.0.0 // indirect
	github.com/cespare/xxhash/v2 v2.3.0 // indirect
	github.com/cloudflare/circl v1.6.1 // indirect
	github.com/davecgh/go-spew v1.1.2-0.20180830191138-d8f796af33cc // indirect
	github.com/emicklei/go-restful/v3 v3.11.0 // indirect
	github.com/evanphx/json-patch/v5 v5.9.11 // indirect
	github.com/exponent-io/jsonpath v0.0.0-20210407135951-1de76d718b3f // indirect
	github.com/fatih/color v1.18.0 // indirect
	github.com/fsnotify/fsnotify v1.7.0 // indirect
	github.com/fxamacker/cbor/v2 v2.7.0 // indirect
	github.com/go-errors/errors v1.4.2 // indirect
	github.com/go-logr/zapr v1.3.0 // indirect
	github.com/go-openapi/jsonpointer v0.21.0 // indirect
	github.com/go-openapi/jsonreference v0.20.2 // indirect
	github.com/go-openapi/swag v0.23.0 // indirect
	github.com/gobuffalo/flect v1.0.3 // indirect
	github.com/gogo/protobuf v1.3.2 // indirect
	github.com/golang/protobuf v1.5.4 // indirect
	github.com/google/btree v1.1.3 // indirect
	github.com/google/gnostic-models v0.6.8 // indirect
	github.com/google/go-github/v52 v52.0.0 // indirect
	github.com/google/go-querystring v1.1.0 // indirect
	github.com/google/gofuzz v1.2.0 // indirect
	github.com/google/pprof v0.0.0-20241210010833-40e02aabc2ad // indirect
	github.com/google/shlex v0.0.0-20191202100458-e7afc7fbc510 // indirect
	github.com/gorilla/mux v1.8.1 // indirect
	github.com/h2non/parth v0.0.0-20190131123155-b4df798d6542 // indirect
	github.com/huandu/xstrings v1.3.3 // indirect
	github.com/imdario/mergo v0.3.12 // indirect
	github.com/inconshreveable/mousetrap v1.1.0 // indirect
	github.com/josharian/intern v1.0.0 // indirect
	github.com/json-iterator/go v1.1.12 // indirect
	github.com/kisielk/errcheck v1.5.0 // indirect
	github.com/mailru/easyjson v0.7.7 // indirect
	github.com/mattn/go-colorable v0.1.13 // indirect
	github.com/mattn/go-isatty v0.0.20 // indirect
	github.com/migueleliasweb/go-github-mock v0.0.18 // indirect
	github.com/mitchellh/copystructure v1.0.0 // indirect
	github.com/mitchellh/reflectwalk v1.0.0 // indirect
	github.com/modern-go/concurrent v0.0.0-20180306012644-bacd9c7ef1dd // indirect
	github.com/modern-go/reflect2 v1.0.2 // indirect
	github.com/monochromegane/go-gitignore v0.0.0-20200626010858-205db1a8cc00 // indirect
	github.com/munnerz/goautoneg v0.0.0-20191010083416-a7dc8b61c822 // indirect
	github.com/openshift/library-go v0.0.0-20250826065405-6d18d1191f49 // indirect
	github.com/pmezard/go-difflib v1.0.1-0.20181226105442-5d4384ee4fb2 // indirect
	github.com/prometheus/client_model v0.6.1 // indirect
	github.com/prometheus/common v0.55.0 // indirect
	github.com/prometheus/procfs v0.15.1 // indirect
	github.com/sergi/go-diff v1.2.0 // indirect
	github.com/shopspring/decimal v1.2.0 // indirect
	github.com/spf13/cast v1.3.1 // indirect
	github.com/spf13/cobra v1.9.1 // indirect
	github.com/spf13/pflag v1.0.6 // indirect
	github.com/x448/float16 v0.8.4 // indirect
	github.com/xlab/treeprint v1.2.0 // indirect
	go.uber.org/multierr v1.11.0 // indirect
<<<<<<< HEAD
	golang.org/x/crypto v0.31.0 // indirect
	golang.org/x/exp v0.0.0-20240719175910-8a7402abbf56 // indirect
	golang.org/x/net v0.33.0 // indirect
	golang.org/x/oauth2 v0.27.0 // indirect
	golang.org/x/sync v0.10.0 // indirect
	golang.org/x/sys v0.28.0 // indirect
	golang.org/x/term v0.27.0 // indirect
	golang.org/x/text v0.21.0 // indirect
	golang.org/x/time v0.3.0 // indirect
=======
	golang.org/x/crypto v0.36.0 // indirect
	golang.org/x/lint v0.0.0-20191125180803-fdd1cda4f05f // indirect
	golang.org/x/mod v0.23.0 // indirect
	golang.org/x/net v0.38.0 // indirect
	golang.org/x/oauth2 v0.23.0 // indirect
	golang.org/x/sync v0.12.0 // indirect
	golang.org/x/sys v0.31.0 // indirect
	golang.org/x/term v0.30.0 // indirect
	golang.org/x/text v0.23.0 // indirect
	golang.org/x/time v0.7.0 // indirect
	golang.org/x/tools v0.30.0 // indirect
>>>>>>> 0335a357
	gomodules.xyz/jsonpatch/v2 v2.4.0 // indirect
	google.golang.org/protobuf v1.36.1 // indirect
	gopkg.in/evanphx/json-patch.v4 v4.12.0 // indirect
	gopkg.in/inf.v0 v0.9.1 // indirect
	gopkg.in/yaml.v2 v2.4.0 // indirect
	gopkg.in/yaml.v3 v3.0.1 // indirect
	k8s.io/cli-runtime v0.32.2 // indirect
	k8s.io/gengo/v2 v2.0.0-20240911193312-2b36238f13e9 // indirect
	sigs.k8s.io/json v0.0.0-20241010143419-9aa6b5e7a4b3 // indirect
	sigs.k8s.io/kustomize/api v0.18.0 // indirect
	sigs.k8s.io/kustomize/cmd/config v0.15.0 // indirect
	sigs.k8s.io/kustomize/kyaml v0.18.1 // indirect
	sigs.k8s.io/structured-merge-diff/v4 v4.4.2 // indirect
)

<<<<<<< HEAD
go 1.23.0
=======
go 1.23.0

toolchain go1.23.12
>>>>>>> 0335a357
<|MERGE_RESOLUTION|>--- conflicted
+++ resolved
@@ -99,29 +99,17 @@
 	github.com/x448/float16 v0.8.4 // indirect
 	github.com/xlab/treeprint v1.2.0 // indirect
 	go.uber.org/multierr v1.11.0 // indirect
-<<<<<<< HEAD
-	golang.org/x/crypto v0.31.0 // indirect
-	golang.org/x/exp v0.0.0-20240719175910-8a7402abbf56 // indirect
-	golang.org/x/net v0.33.0 // indirect
-	golang.org/x/oauth2 v0.27.0 // indirect
-	golang.org/x/sync v0.10.0 // indirect
-	golang.org/x/sys v0.28.0 // indirect
-	golang.org/x/term v0.27.0 // indirect
-	golang.org/x/text v0.21.0 // indirect
-	golang.org/x/time v0.3.0 // indirect
-=======
 	golang.org/x/crypto v0.36.0 // indirect
 	golang.org/x/lint v0.0.0-20191125180803-fdd1cda4f05f // indirect
 	golang.org/x/mod v0.23.0 // indirect
 	golang.org/x/net v0.38.0 // indirect
-	golang.org/x/oauth2 v0.23.0 // indirect
+	golang.org/x/oauth2 v0.27.0 // indirect
 	golang.org/x/sync v0.12.0 // indirect
 	golang.org/x/sys v0.31.0 // indirect
 	golang.org/x/term v0.30.0 // indirect
 	golang.org/x/text v0.23.0 // indirect
 	golang.org/x/time v0.7.0 // indirect
 	golang.org/x/tools v0.30.0 // indirect
->>>>>>> 0335a357
 	gomodules.xyz/jsonpatch/v2 v2.4.0 // indirect
 	google.golang.org/protobuf v1.36.1 // indirect
 	gopkg.in/evanphx/json-patch.v4 v4.12.0 // indirect
@@ -137,10 +125,6 @@
 	sigs.k8s.io/structured-merge-diff/v4 v4.4.2 // indirect
 )
 
-<<<<<<< HEAD
-go 1.23.0
-=======
 go 1.23.0
 
-toolchain go1.23.12
->>>>>>> 0335a357
+toolchain go1.23.12