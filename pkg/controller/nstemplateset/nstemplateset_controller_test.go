package nstemplateset

import (
	"context"
	"errors"
	"fmt"
	"os"
	"strings"
	"testing"
	"time"

	toolchainv1alpha1 "github.com/codeready-toolchain/api/pkg/apis/toolchain/v1alpha1"
	"github.com/codeready-toolchain/member-operator/pkg/apis"
	. "github.com/codeready-toolchain/member-operator/test"
	"github.com/codeready-toolchain/toolchain-common/pkg/test"
	"github.com/operator-framework/operator-sdk/pkg/k8sutil"

	authv1 "github.com/openshift/api/authorization/v1"
	quotav1 "github.com/openshift/api/quota/v1"
	templatev1 "github.com/openshift/api/template/v1"
	"github.com/stretchr/testify/assert"
	"github.com/stretchr/testify/require"
	corev1 "k8s.io/api/core/v1"
	rbacv1 "k8s.io/api/rbac/v1"
	apierros "k8s.io/apimachinery/pkg/api/errors"
	"k8s.io/apimachinery/pkg/api/resource"
	metav1 "k8s.io/apimachinery/pkg/apis/meta/v1"
	"k8s.io/apimachinery/pkg/apis/meta/v1/unstructured"
	"k8s.io/apimachinery/pkg/runtime"
	"k8s.io/apimachinery/pkg/runtime/serializer"
	"k8s.io/apimachinery/pkg/types"
	"k8s.io/client-go/kubernetes/scheme"
	"sigs.k8s.io/controller-runtime/pkg/client"
	"sigs.k8s.io/controller-runtime/pkg/reconcile"
	logf "sigs.k8s.io/controller-runtime/pkg/runtime/log"
)

func TestFindNamespace(t *testing.T) {
	namespaces := []corev1.Namespace{
		{ObjectMeta: metav1.ObjectMeta{Name: "johnsmith-dev", Labels: map[string]string{
			"toolchain.dev.openshift.com/type": "dev",
		}}},
		{ObjectMeta: metav1.ObjectMeta{Name: "johnsmith-code", Labels: map[string]string{
			"toolchain.dev.openshift.com/type": "code",
		}}},
	}

	t.Run("found", func(t *testing.T) {
		typeName := "dev"
		namespace, found := findNamespace(namespaces, typeName)
		assert.True(t, found)
		assert.NotNil(t, namespace)
		assert.Equal(t, typeName, namespace.GetLabels()["toolchain.dev.openshift.com/type"])
	})

	t.Run("not found", func(t *testing.T) {
		typeName := "stage"
		_, found := findNamespace(namespaces, typeName)
		assert.False(t, found)
	})
}

func TestNextNamespaceToProvisionOrUpdate(t *testing.T) {
	// given
	userNamespaces := []corev1.Namespace{
		{
			ObjectMeta: metav1.ObjectMeta{
				Name: "johnsmith-dev", Labels: map[string]string{
					"toolchain.dev.openshift.com/tier":     "basic",
					"toolchain.dev.openshift.com/revision": "abcde11",
					"toolchain.dev.openshift.com/type":     "dev",
				},
			},
			Status: corev1.NamespaceStatus{Phase: corev1.NamespaceActive},
		},
		{
			ObjectMeta: metav1.ObjectMeta{
				Name: "johnsmith-code", Labels: map[string]string{
					"toolchain.dev.openshift.com/type": "code",
				},
			},
			Status: corev1.NamespaceStatus{Phase: corev1.NamespaceActive},
		},
	}
	nsTemplateSet := &toolchainv1alpha1.NSTemplateSet{
		Spec: toolchainv1alpha1.NSTemplateSetSpec{
			TierName: "basic",
			Namespaces: []toolchainv1alpha1.NSTemplateSetNamespace{
				{Type: "dev", Revision: "abcde11"},
				{Type: "code", Revision: "abcde21"},
				{Type: "stage", Revision: "abcde31"},
			},
		},
	}

	t.Run("return namespace whose revision is not set", func(t *testing.T) {
		// when
		tcNS, userNS, found := nextNamespaceToProvisionOrUpdate(nsTemplateSet, userNamespaces)

		// then
		assert.True(t, found)
		assert.Equal(t, "code", tcNS.Type)
		assert.Equal(t, "johnsmith-code", userNS.GetName())
	})

	t.Run("return namespace whose revision is different than in tier", func(t *testing.T) {
		// given
		userNamespaces[1].Labels["toolchain.dev.openshift.com/revision"] = "123"
		userNamespaces[1].Labels["toolchain.dev.openshift.com/tier"] = "basic"

		// when
		tcNS, userNS, found := nextNamespaceToProvisionOrUpdate(nsTemplateSet, userNamespaces)

		// then
		assert.True(t, found)
		assert.Equal(t, "code", tcNS.Type)
		assert.Equal(t, "johnsmith-code", userNS.GetName())
	})

	t.Run("return namespace whose tier is different", func(t *testing.T) {
		// given
		userNamespaces[1].Labels["toolchain.dev.openshift.com/revision"] = "abcde21"
		userNamespaces[1].Labels["toolchain.dev.openshift.com/tier"] = "advanced"

		// when
		tcNS, userNS, found := nextNamespaceToProvisionOrUpdate(nsTemplateSet, userNamespaces)

		// then
		assert.True(t, found)
		assert.Equal(t, "code", tcNS.Type)
		assert.Equal(t, "johnsmith-code", userNS.GetName())
	})

	t.Run("return namespace that is not part of user namespaces", func(t *testing.T) {
		// given
		userNamespaces[1].Labels["toolchain.dev.openshift.com/revision"] = "abcde21"
		userNamespaces[1].Labels["toolchain.dev.openshift.com/tier"] = "basic"

		// when
		tcNS, userNS, found := nextNamespaceToProvisionOrUpdate(nsTemplateSet, userNamespaces)

		// then
		assert.True(t, found)
		assert.Equal(t, "stage", tcNS.Type)
		assert.Nil(t, userNS)
	})

	t.Run("namespace not found", func(t *testing.T) {
		// given
		userNamespaces[1].Labels["toolchain.dev.openshift.com/revision"] = "abcde21"
		userNamespaces[1].Labels["toolchain.dev.openshift.com/tier"] = "basic"
		userNamespaces = append(userNamespaces, corev1.Namespace{
			ObjectMeta: metav1.ObjectMeta{
				Name: "johnsmith-stage", Labels: map[string]string{
					"toolchain.dev.openshift.com/tier":     "basic",
					"toolchain.dev.openshift.com/revision": "abcde31",
					"toolchain.dev.openshift.com/type":     "stage",
				},
			},
			Status: corev1.NamespaceStatus{Phase: corev1.NamespaceActive},
		})

		// when
		_, _, found := nextNamespaceToProvisionOrUpdate(nsTemplateSet, userNamespaces)

		// then
		assert.False(t, found)
	})
}

func TestNextNamespaceToDeprovision(t *testing.T) {
	// given
	userNamespaces := []corev1.Namespace{
		{
			ObjectMeta: metav1.ObjectMeta{
				Name: "johnsmith-dev", Labels: map[string]string{
					"toolchain.dev.openshift.com/type": "dev",
				},
			},
		},
		{
			ObjectMeta: metav1.ObjectMeta{
				Name: "johnsmith-code", Labels: map[string]string{
					"toolchain.dev.openshift.com/type": "code",
				},
			},
		},
	}

	t.Run("return namespace that is not part of the tier", func(t *testing.T) {
		// given
		tcNamespaces := []toolchainv1alpha1.NSTemplateSetNamespace{
			{Type: "dev", Revision: "abcde11"},
		}

		// when
		namespace, found := nextNamespaceToDeprovision(tcNamespaces, userNamespaces)

		// then
		assert.True(t, found)
		assert.Equal(t, "johnsmith-code", namespace.Name)
	})

	t.Run("should not return any namespace", func(t *testing.T) {
		// given
		tcNamespaces := []toolchainv1alpha1.NSTemplateSetNamespace{
			{Type: "dev", Revision: "abcde11"},
			{Type: "code", Revision: "abcde11"},
		}

		// when
		namespace, found := nextNamespaceToDeprovision(tcNamespaces, userNamespaces)

		// then
		assert.False(t, found)
		assert.Nil(t, namespace)
	})
}

func TestGetNamespaceName(t *testing.T) {

	// given
	namespaceName := "toolchain-member"

	t.Run("request namespace", func(t *testing.T) {
		// given
		req := reconcile.Request{
			NamespacedName: types.NamespacedName{
				Name:      "any-name",
				Namespace: namespaceName,
			},
		}

		// when
		nsName, err := getNamespaceName(req)

		// then
		require.NoError(t, err)
		assert.Equal(t, namespaceName, nsName)
	})

	t.Run("watch namespace", func(t *testing.T) {
		// given
		currWatchNs := os.Getenv(k8sutil.WatchNamespaceEnvVar)
		err := os.Setenv(k8sutil.WatchNamespaceEnvVar, namespaceName)
		require.NoError(t, err)
		defer func() {
			if currWatchNs == "" {
				err := os.Unsetenv(k8sutil.WatchNamespaceEnvVar)
				require.NoError(t, err)
				return
			}
			err := os.Setenv(k8sutil.WatchNamespaceEnvVar, currWatchNs)
			require.NoError(t, err)
		}()
		req := reconcile.Request{
			NamespacedName: types.NamespacedName{
				Name:      "any-name",
				Namespace: "", // blank
			},
		}

		// when
		nsName, err := getNamespaceName(req)

		// then
		require.NoError(t, err)
		assert.Equal(t, namespaceName, nsName)
	})

	t.Run("no namespace", func(t *testing.T) {
		// given
		req := reconcile.Request{
			NamespacedName: types.NamespacedName{
				Name:      "any-name",
				Namespace: "", // blank
			},
		}

		// when
		nsName, err := getNamespaceName(req)

		// then
		require.Error(t, err)
		assert.Equal(t, "", nsName)
	})

}

func TestReconcileProvisionOK(t *testing.T) {

	logf.SetLogger(logf.ZapLogger(true))
	// given
	username := "johnsmith"
	namespaceName := "toolchain-member"

	t.Run("without cluster resources", func(t *testing.T) {

		t.Run("new namespace created", func(t *testing.T) {
			// given
			nsTmplSet := newNSTmplSet(namespaceName, username, "basic", withNamespaces("dev", "code"))
			r, req, fakeClient := prepareReconcile(t, namespaceName, username, nsTmplSet)

			// when
			res, err := r.Reconcile(req)

			// then
			require.NoError(t, err)
			assert.Equal(t, reconcile.Result{}, res)
			AssertThatNSTemplateSet(t, namespaceName, username, fakeClient).
				HasFinalizer().
				HasSpecNamespaces("dev", "code").
				HasConditions(Provisioning("provisioning the '-dev' namespace"))
			AssertThatNamespace(t, username+"-dev", r.client).
				HasNoOwnerReference().
				HasLabel("toolchain.dev.openshift.com/owner", username).
				HasLabel("toolchain.dev.openshift.com/type", "dev").
				HasLabel(toolchainv1alpha1.ProviderLabelKey, toolchainv1alpha1.ProviderLabelValue).
				HasNoLabel("toolchain.dev.openshift.com/revision").
				HasNoLabel("toolchain.dev.openshift.com/tier")
		})

		t.Run("new namespace created with existing namespace", func(t *testing.T) {
			// given
			nsTmplSet := newNSTmplSet(namespaceName, username, "basic", withNamespaces("dev", "code"))
			devNS := newNamespace("basic", username, "dev", withRevision("abcde11"))
			r, req, fakeClient := prepareReconcile(t, namespaceName, username, nsTmplSet, devNS)

			// when
			res, err := r.Reconcile(req)

			// then
			require.NoError(t, err)
			assert.Equal(t, reconcile.Result{}, res)
			AssertThatNSTemplateSet(t, namespaceName, username, fakeClient).
				HasFinalizer().
				HasSpecNamespaces("dev", "code").
				HasConditions(Provisioning("provisioning the '-code' namespace"))
			AssertThatNamespace(t, username+"-code", r.client).
				HasNoOwnerReference().
				HasLabel("toolchain.dev.openshift.com/owner", username).
				HasLabel("toolchain.dev.openshift.com/type", "code").
				HasLabel(toolchainv1alpha1.ProviderLabelKey, toolchainv1alpha1.ProviderLabelValue).
				HasNoLabel("toolchain.dev.openshift.com/revision").
				HasNoLabel("toolchain.dev.openshift.com/tier")

		})

		t.Run("inner resources created for existing namespace", func(t *testing.T) {
			// given
			nsTmplSet := newNSTmplSet(namespaceName, username, "basic", withNamespaces("dev", "code"))
			devNS := newNamespace("basic", username, "dev") // NS exist but it is not complete yet
			r, req, fakeClient := prepareReconcile(t, namespaceName, username, nsTmplSet, devNS)
			// when
			res, err := r.Reconcile(req)

			// then
			require.NoError(t, err)
			assert.Equal(t, reconcile.Result{}, res)
			AssertThatNSTemplateSet(t, namespaceName, username, fakeClient).
				HasFinalizer().
				HasSpecNamespaces("dev", "code").
				HasConditions(Provisioning("provisioning the '-dev' namespace"))
			AssertThatNamespace(t, username+"-dev", fakeClient).
				HasLabel("toolchain.dev.openshift.com/owner", username).
				HasLabel("toolchain.dev.openshift.com/type", "dev").
				HasLabel("toolchain.dev.openshift.com/revision", "abcde11").
				HasLabel("toolchain.dev.openshift.com/tier", "basic").
				HasLabel(toolchainv1alpha1.ProviderLabelKey, toolchainv1alpha1.ProviderLabelValue).
				HasResource("user-edit", &authv1.RoleBinding{})
		})

		t.Run("status provisioned", func(t *testing.T) {
			// given
			nsTmplSet := newNSTmplSet(namespaceName, username, "basic", withNamespaces("dev", "code"))
			// create namespaces (and assume they are complete since they have the expected revision number)
			devNS := newNamespace("basic", username, "dev", withRevision("abcde11"))
			codeNS := newNamespace("basic", username, "code", withRevision("abcde11"))
			r, req, fakeClient := prepareReconcile(t, namespaceName, username, nsTmplSet, devNS, codeNS)

			// when
			res, err := r.Reconcile(req)

			// then
			require.NoError(t, err)
			assert.Equal(t, reconcile.Result{}, res)
			AssertThatNSTemplateSet(t, namespaceName, username, fakeClient).
				HasFinalizer().
				HasSpecNamespaces("dev", "code").
				HasConditions(Provisioned())
			AssertThatNamespace(t, username+"-dev", fakeClient).
				HasLabel("toolchain.dev.openshift.com/owner", username).
				HasLabel("toolchain.dev.openshift.com/type", "dev").
				HasLabel("toolchain.dev.openshift.com/revision", "abcde11").
				HasLabel("toolchain.dev.openshift.com/tier", "basic").
				HasLabel(toolchainv1alpha1.ProviderLabelKey, toolchainv1alpha1.ProviderLabelValue)
			AssertThatNamespace(t, username+"-code", fakeClient).
				HasLabel("toolchain.dev.openshift.com/owner", username).
				HasLabel("toolchain.dev.openshift.com/type", "code").
				HasLabel("toolchain.dev.openshift.com/revision", "abcde11").
				HasLabel("toolchain.dev.openshift.com/tier", "basic").
				HasLabel(toolchainv1alpha1.ProviderLabelKey, toolchainv1alpha1.ProviderLabelValue)
		})

		t.Run("no NSTemplateSet available", func(t *testing.T) {
			// given
			r, req, _ := prepareReconcile(t, namespaceName, username)

			// when
			res, err := r.Reconcile(req)

			// then
			require.NoError(t, err)
			assert.Equal(t, reconcile.Result{}, res)
		})
	})

	t.Run("with cluster resources", func(t *testing.T) {

		// given
		nsTmplSet := newNSTmplSet(namespaceName, username, "advanced", withNamespaces("dev", "code"), withClusterResources())

		t.Run("status provisioning after creating cluster resources", func(t *testing.T) {
			// given
			r, req, fakeClient := prepareReconcile(t, namespaceName, username, nsTmplSet)

			// when
			res, err := r.Reconcile(req)

			// then
			require.NoError(t, err)
			assert.Equal(t, reconcile.Result{}, res)
			AssertThatNSTemplateSet(t, namespaceName, username, fakeClient).
				HasFinalizer().
				HasConditions(Provisioning("provisioning cluster resources"))
			AssertThatCluster(t, fakeClient).
				HasResource("for-"+username, &quotav1.ClusterResourceQuota{})
		})

		t.Run("status provisioned after all resources exist", func(t *testing.T) {
			// given
			// create cluster resource quotas
			crq := newClusterResourceQuota(username, "advanced")
			// create namespaces (and assume they are complete since they have the expected revision number)
			devNS := newNamespace("advanced", username, "dev", withRevision("abcde11"))
			codeNS := newNamespace("advanced", username, "code", withRevision("abcde11"))
			r, req, fakeClient := prepareReconcile(t, namespaceName, username, nsTmplSet, crq, devNS, codeNS)

			// when
			res, err := r.Reconcile(req)

			// then
			require.NoError(t, err)
			assert.Equal(t, reconcile.Result{}, res)
			AssertThatNSTemplateSet(t, namespaceName, username, fakeClient).
				HasFinalizer().
				HasSpecNamespaces("dev", "code").
				HasConditions(Provisioned())
			AssertThatCluster(t, fakeClient).
				HasResource("for-"+username, &quotav1.ClusterResourceQuota{})
		})
	})

}

func TestReconcileUpdate(t *testing.T) {

	logf.SetLogger(logf.ZapLogger(true))
	// given
	username := "johnsmith"
	namespaceName := "toolchain-member"

	t.Run("success", func(t *testing.T) {

		t.Run("without cluster resources", func(t *testing.T) {

<<<<<<< HEAD
			t.Run("upgrade dev to advanced tier", func(t *testing.T) {
				// given
				nsTmplSet := newNSTmplSet(namespaceName, username, "advanced", withNamespaces("dev"), withClusterResources())
				// create namespace (and assume it is complete since it has the expected revision number)
				devNS := newNamespace("basic", username, "dev", withRevision("abcde11"))
				ro := newRole(devNS.Name, "toolchain-dev-edit")
				rb := newRoleBinding(devNS.Name, "user-edit")
				r, req, fakeClient := prepareReconcile(t, namespaceName, username, nsTmplSet, devNS, ro, rb)
				err := fakeClient.Update(context.TODO(), nsTmplSet)
				require.NoError(t, err)
=======
		// then
		require.NoError(t, err)
		AssertThatNSTemplateSet(t, namespaceName, username, fakeClient).
			HasFinalizer().
			HasConditions(Updating())
		AssertThatNamespace(t, username+"-dev", r.client).
			HasNoOwnerReference().
			HasLabel("toolchain.dev.openshift.com/owner", username).
			HasLabel("toolchain.dev.openshift.com/revision", "abcde11").
			HasLabel("toolchain.dev.openshift.com/type", "dev").
			HasLabel("toolchain.dev.openshift.com/tier", "advanced"). // "upgraded"
			HasLabel(toolchainv1alpha1.ProviderLabelKey, toolchainv1alpha1.ProviderLabelValue)

		role := &v1.Role{}
		err = fakeClient.Get(context.TODO(), test.NamespacedName(username+"-dev", "toolchain-dev-edit"), role)
		require.NoError(t, err)
>>>>>>> 82b3f60f

				// when
				_, err = r.Reconcile(req)

				// then
				require.NoError(t, err)
				AssertThatNSTemplateSet(t, namespaceName, username, fakeClient).
					HasFinalizer().
					HasConditions(Provisioning("provisioning cluster resources"))
				AssertThatNamespace(t, username+"-dev", r.client).
					HasNoOwnerReference().
					HasLabel("toolchain.dev.openshift.com/revision", "abcde11").
					HasLabel("toolchain.dev.openshift.com/owner", username).
					HasLabel("toolchain.dev.openshift.com/tier", "basic"). // not upgraded yet
					HasLabel("toolchain.dev.openshift.com/type", "dev").
					HasResource("user-edit", &authv1.RoleBinding{}) // role has been removed

				// when
				_, err = r.Reconcile(req)

<<<<<<< HEAD
				// then
				require.NoError(t, err)
				AssertThatNSTemplateSet(t, namespaceName, username, fakeClient).
					HasFinalizer().
					HasConditions(Updating())
				AssertThatNamespace(t, username+"-dev", r.client).
					HasNoOwnerReference().
					HasLabel("toolchain.dev.openshift.com/revision", "abcde11").
					HasLabel("toolchain.dev.openshift.com/owner", username).
					HasLabel("toolchain.dev.openshift.com/tier", "advanced"). // upgraded
					HasLabel("toolchain.dev.openshift.com/type", "dev").
					HasResource("user-edit", &authv1.RoleBinding{})
=======
		// then
		require.NoError(t, err)
		AssertThatNSTemplateSet(t, namespaceName, username, fakeClient).
			HasFinalizer().
			HasConditions(Updating())
		AssertThatNamespace(t, username+"-dev", r.client).
			HasNoOwnerReference().
			HasLabel("toolchain.dev.openshift.com/owner", username).
			HasLabel("toolchain.dev.openshift.com/revision", "abcde11").
			HasLabel("toolchain.dev.openshift.com/type", "dev").
			HasLabel("toolchain.dev.openshift.com/tier", "basic"). // "downgraded"
			HasLabel(toolchainv1alpha1.ProviderLabelKey, toolchainv1alpha1.ProviderLabelValue).
			HasResource("user-edit", &v1.RoleBinding{}).
			HasNoResource("toolchain-dev-edit", &v1.Role{}) // role does not exist
	})
>>>>>>> 82b3f60f

					// when
				_, err = r.Reconcile(req)

				// then
				require.NoError(t, err)
				AssertThatNSTemplateSet(t, namespaceName, username, fakeClient).
					HasFinalizer().
					HasConditions(Provisioned())
			})

<<<<<<< HEAD
			t.Run("downgrade dev to basic tier", func(t *testing.T) {
				// given
				nsTmplSet := newNSTmplSet(namespaceName, username, "basic", withNamespaces("dev"))
				// create namespace (and assume it is complete since it has the expected revision number)
				devNS := newNamespace("advanced", username, "dev", withRevision("abcde11"))
				rb := newRoleBinding(devNS.Name, "user-edit")
				ro := newRole(devNS.Name, "toolchain-dev-edit")
				crq := newClusterResourceQuota(username, "advanced")
				r, req, fakeClient := prepareReconcile(t, namespaceName, username, nsTmplSet, devNS, rb, ro, crq)

				// when
				_, err := r.Reconcile(req)

				// then
				require.NoError(t, err)
				AssertThatNSTemplateSet(t, namespaceName, username, fakeClient).
					HasFinalizer().
					HasConditions(Updating())
				AssertThatNamespace(t, username+"-dev", r.client).
					HasNoOwnerReference().
					HasLabel("toolchain.dev.openshift.com/owner", username).
					HasLabel("toolchain.dev.openshift.com/revision", "abcde11").
					HasLabel("toolchain.dev.openshift.com/type", "dev").
					HasLabel("toolchain.dev.openshift.com/tier", "basic"). // "downgraded"
					HasResource("user-edit", &authv1.RoleBinding{}).
					HasNoResource("toolchain-dev-edit", &rbacv1.Role{}) // role does not exist

				// when reconciling again
				_, err = r.Reconcile(req)

				// then
				require.NoError(t, err)
				AssertThatNSTemplateSet(t, namespaceName, username, fakeClient).
					HasFinalizer().
					HasConditions(Provisioned())
				AssertThatCluster(t, fakeClient).
					HasNoResource("for-"+username, &quotav1.ClusterResourceQuota{}) // no cluster resource quota in 'basic` tier
			})
		})

		t.Run("with cluster resources", func(t *testing.T) {

			t.Run("upgrade dev to advanced tier", func(t *testing.T) {
				// given
				nsTmplSet := newNSTmplSet(namespaceName, username, "advanced", withNamespaces("dev"), withClusterResources())
				// create namespace (and assume it is complete since it has the expected revision number)
				devNS := newNamespace("basic", username, "dev", withRevision("abcde11"))
				ro := newRole(devNS.Name, "toolchain-dev-edit")
				rb := newRoleBinding(devNS.Name, "user-edit")
				crq := newClusterResourceQuota(username, "basic")
				r, req, fakeClient := prepareReconcile(t, namespaceName, username, nsTmplSet, devNS, ro, rb, crq)
				AssertThatCluster(t, fakeClient).
					HasResource("for-"+username, &quotav1.ClusterResourceQuota{}, WithLabel("toolchain.dev.openshift.com/tier", "basic"))

				err := fakeClient.Update(context.TODO(), nsTmplSet)
				require.NoError(t, err)

				// when
				_, err = r.Reconcile(req)

				// then
				require.NoError(t, err)
				AssertThatNSTemplateSet(t, namespaceName, username, fakeClient).
					HasFinalizer().
					HasConditions(Updating())
				AssertThatCluster(t, fakeClient).
					HasResource("for-"+username, &quotav1.ClusterResourceQuota{},
						WithLabel("toolchain.dev.openshift.com/tier", "advanced")) // upgraded
				AssertThatNamespace(t, username+"-dev", r.client).
					HasNoOwnerReference().
					HasLabel("toolchain.dev.openshift.com/revision", "abcde11").
					HasLabel("toolchain.dev.openshift.com/owner", username).
					HasLabel("toolchain.dev.openshift.com/tier", "advanced"). // upgraded
					HasLabel("toolchain.dev.openshift.com/type", "dev").
					HasResource("toolchain-dev-edit", &rbacv1.Role{}).
					HasResource("user-edit", &authv1.RoleBinding{})

				// when reconciling again
				_, err = r.Reconcile(req)

				// then
				require.NoError(t, err)
				// NSTemplateSet provisioning is complete
				AssertThatNSTemplateSet(t, namespaceName, username, fakeClient).
					HasFinalizer().
					HasConditions(Provisioned())
				AssertThatCluster(t, fakeClient).
					HasResource("for-"+username, &quotav1.ClusterResourceQuota{},
						WithLabel("toolchain.dev.openshift.com/tier", "advanced"))
				AssertThatNamespace(t, username+"-dev", r.client).
					HasNoOwnerReference().
					HasLabel("toolchain.dev.openshift.com/revision", "abcde11").
					HasLabel("toolchain.dev.openshift.com/owner", username).
					HasLabel("toolchain.dev.openshift.com/tier", "advanced").
					HasLabel("toolchain.dev.openshift.com/type", "dev").
					HasResource("user-edit", &authv1.RoleBinding{}) // role has been removed
			})

			t.Run("downgrade dev to basic tier", func(t *testing.T) {
				// given
				nsTmplSet := newNSTmplSet(namespaceName, username, "basic", withNamespaces("dev"))
				// create namespace (and assume it is complete since it has the expected revision number)
				devNS := newNamespace("advanced", username, "dev", withRevision("abcde11"))
				rb := newRoleBinding(devNS.Name, "user-edit")
				ro := newRole(devNS.Name, "toolchain-dev-edit")
				crq := newClusterResourceQuota(username, "advanced")
				r, req, fakeClient := prepareReconcile(t, namespaceName, username, nsTmplSet, devNS, rb, ro, crq)

				// when
				_, err := r.Reconcile(req)

				// then
				require.NoError(t, err)
				AssertThatNSTemplateSet(t, namespaceName, username, fakeClient).
					HasFinalizer().
					HasConditions(Updating())
				AssertThatCluster(t, fakeClient).
					HasNoResource("for-"+username, &quotav1.ClusterResourceQuota{}) // removed
				AssertThatNamespace(t, username+"-dev", r.client).
					HasNoOwnerReference().
					HasLabel("toolchain.dev.openshift.com/owner", username).
					HasLabel("toolchain.dev.openshift.com/revision", "abcde11").
					HasLabel("toolchain.dev.openshift.com/type", "dev").
					HasLabel("toolchain.dev.openshift.com/tier", "basic"). // "downgraded"
					HasResource("user-edit", &authv1.RoleBinding{}).
					HasNoResource("toolchain-dev-edit", &rbacv1.Role{}) // role does not exist

				// when reconciling again
				_, err = r.Reconcile(req)

				// then
				require.NoError(t, err)
				// NSTemplateSet provisioning is complete
				AssertThatNSTemplateSet(t, namespaceName, username, fakeClient).
					HasFinalizer().
					HasConditions(Provisioned())
				// resource below have not changed
				AssertThatCluster(t, fakeClient).
					HasNoResource("for-"+username, &quotav1.ClusterResourceQuota{}) // removed
				AssertThatNamespace(t, username+"-dev", r.client).
					HasNoOwnerReference().
					HasLabel("toolchain.dev.openshift.com/owner", username).
					HasLabel("toolchain.dev.openshift.com/revision", "abcde11").
					HasLabel("toolchain.dev.openshift.com/type", "dev").
					HasLabel("toolchain.dev.openshift.com/tier", "basic"). // "downgraded"
					HasResource("user-edit", &authv1.RoleBinding{}).
					HasNoResource("toolchain-dev-edit", &rbacv1.Role{}) // role does not exist

			})
		})
=======
		// then
		require.Error(t, err)
		AssertThatNSTemplateSet(t, namespaceName, username, fakeClient).
			HasFinalizer().
			HasConditions(UpdateFailed("failed to to retrieve template of the current tier 'fail' for namespace 'johnsmith-dev': failed to to retrieve template for namespace"))
		AssertThatNamespace(t, username+"-dev", r.client).
			HasNoOwnerReference().
			HasLabel("toolchain.dev.openshift.com/owner", username).
			HasLabel("toolchain.dev.openshift.com/revision", "abcde11").
			HasLabel("toolchain.dev.openshift.com/type", "dev").
			HasLabel("toolchain.dev.openshift.com/tier", "fail"). // the unknown tier that caused the error
			HasLabel(toolchainv1alpha1.ProviderLabelKey, toolchainv1alpha1.ProviderLabelValue)
>>>>>>> 82b3f60f
	})

	t.Run("failure", func(t *testing.T) {

		t.Run("promotion to another tier fails because it cannot load current template", func(t *testing.T) {
			// given
			nsTmplSet := newNSTmplSet(namespaceName, username, "basic", withNamespaces("dev"))
			// create namespace but with an unknown tier
			devNS := newNamespace("fail", username, "dev", withRevision("abcde11"))
			r, req, fakeClient := prepareReconcile(t, namespaceName, username, nsTmplSet, devNS)

			// when
			_, err := r.Reconcile(req)

			// then
			require.Error(t, err)
			AssertThatNSTemplateSet(t, namespaceName, username, fakeClient).
				HasFinalizer().
				HasConditions(UpdateFailed("failed to retrieve template for tier/type 'fail/dev': failed to retrieve template for namespace"))
			AssertThatNamespace(t, username+"-dev", r.client).
				HasNoOwnerReference().
				HasLabel("toolchain.dev.openshift.com/owner", username).
				HasLabel("toolchain.dev.openshift.com/revision", "abcde11").
				HasLabel("toolchain.dev.openshift.com/type", "dev").
				HasLabel("toolchain.dev.openshift.com/tier", "fail") // the unknown tier that caused the error
		})

<<<<<<< HEAD
=======
		// then
		require.Error(t, err)
		AssertThatNSTemplateSet(t, namespaceName, username, fakeClient).
			HasFinalizer().
			HasConditions(UpdateFailed("failed to delete object 'toolchain-dev-edit' in namespace 'johnsmith-dev': mock error"))
		AssertThatNamespace(t, username+"-dev", r.client).
			HasNoOwnerReference().
			HasLabel("toolchain.dev.openshift.com/owner", username).
			HasLabel("toolchain.dev.openshift.com/revision", "abcde11").
			HasLabel("toolchain.dev.openshift.com/type", "dev").
			HasLabel("toolchain.dev.openshift.com/tier", "advanced"). // unchanged
			HasLabel(toolchainv1alpha1.ProviderLabelKey, toolchainv1alpha1.ProviderLabelValue)
>>>>>>> 82b3f60f
	})

	t.Run("delete redundant objects", func(t *testing.T) {

		t.Run("success", func(t *testing.T) {

<<<<<<< HEAD
			t.Run("with cluster resources", func(t *testing.T) {

				t.Run("delete redundant namespace while upgrading tier", func(t *testing.T) {
					// given 'advanced' NSTemplate only has a 'dev' namespace
					nsTmplSet := newNSTmplSet(namespaceName, username, "advanced", withNamespaces("dev"), withClusterResources())
					devNS := newNamespace("basic", username, "dev", withRevision("abcde11"))
					devRole := newRole(devNS.Name, "basic-role-dev")
					codeNS := newNamespace("basic", username, "code", withRevision("abcde11"))
					codeRole := newRole(devNS.Name, "basic-role-code")
					r, req, fakeClient := prepareReconcile(t, namespaceName, username, nsTmplSet, devNS, devRole, codeNS, codeRole) // current user has also a 'code' NS
=======
		// then
		require.NoError(t, err)
		AssertThatNSTemplateSet(t, namespaceName, username, fakeClient).
			HasFinalizer().
			HasConditions(Updating()) // still in progress
		AssertThatNamespace(t, codeNS.Name, r.client).
			DoesNotExist() // namespace was deleted
		AssertThatNamespace(t, devNS.Name, r.client).
			HasNoOwnerReference().
			HasLabel("toolchain.dev.openshift.com/owner", username).
			HasLabel("toolchain.dev.openshift.com/revision", "abcde11").
			HasLabel("toolchain.dev.openshift.com/type", "dev").
			HasLabel("toolchain.dev.openshift.com/tier", "basic"). // not "upgraded" yet
			HasLabel(toolchainv1alpha1.ProviderLabelKey, toolchainv1alpha1.ProviderLabelValue)

		// when reconciling again
		_, err = r.Reconcile(req)

		// then
		require.NoError(t, err)
		AssertThatNSTemplateSet(t, namespaceName, username, fakeClient).
			HasFinalizer().
			HasConditions(Updating()) // still in progress
		AssertThatNamespace(t, codeNS.Name, r.client).
			DoesNotExist() // namespace was deleted
		AssertThatNamespace(t, devNS.Name, r.client).
			HasNoOwnerReference().
			HasLabel("toolchain.dev.openshift.com/owner", username).
			HasLabel("toolchain.dev.openshift.com/revision", "abcde11").
			HasLabel("toolchain.dev.openshift.com/type", "dev").
			HasLabel("toolchain.dev.openshift.com/tier", "advanced"). // "upgraded"
			HasLabel(toolchainv1alpha1.ProviderLabelKey, toolchainv1alpha1.ProviderLabelValue)

		// when reconciling again
		_, err = r.Reconcile(req)
>>>>>>> 82b3f60f

					// when
					_, err := r.Reconcile(req)

					// then
					require.NoError(t, err)
					AssertThatNSTemplateSet(t, namespaceName, username, fakeClient).
						HasFinalizer().
						HasConditions(Provisioning("provisioning cluster resources")) // still in progress
					AssertThatCluster(t, r.client).
						HasResource("for-"+username, &quotav1.ClusterResourceQuota{}, WithLabel("toolchain.dev.openshift.com/tier", "advanced")) // "upgraded"

					// when reconciling again
					_, err = r.Reconcile(req)

					// then
					require.NoError(t, err)
					AssertThatNSTemplateSet(t, namespaceName, username, fakeClient).
						HasFinalizer().
						HasConditions(Updating()) // still in progress
					AssertThatNamespace(t, codeNS.Name, r.client).
						DoesNotExist() // namespace was deleted
					AssertThatNamespace(t, devNS.Name, r.client).
						HasNoOwnerReference().
						HasLabel("toolchain.dev.openshift.com/owner", username).
						HasLabel("toolchain.dev.openshift.com/revision", "abcde11").
						HasLabel("toolchain.dev.openshift.com/type", "dev").
						HasLabel("toolchain.dev.openshift.com/tier", "basic") // not upgraded yet

					// when reconciling again
					_, err = r.Reconcile(req)

<<<<<<< HEAD
					// then
					require.NoError(t, err)
					AssertThatNSTemplateSet(t, namespaceName, username, fakeClient).
						HasFinalizer().
						HasConditions(Updating()) // still in progress, dealing with NS inner resources
					AssertThatNamespace(t, devNS.Name, r.client).
						HasNoOwnerReference().
						HasLabel("toolchain.dev.openshift.com/owner", username).
						HasLabel("toolchain.dev.openshift.com/revision", "abcde11").
						HasLabel("toolchain.dev.openshift.com/type", "dev").
						HasLabel("toolchain.dev.openshift.com/tier", "advanced"). // upgraded
						HasResource("user-edit", &authv1.RoleBinding{}).
						HasResource("toolchain-dev-edit", &rbacv1.Role{})

					// when reconciling again
					_, err = r.Reconcile(req)

					// then
					require.NoError(t, err)
					AssertThatNSTemplateSet(t, namespaceName, username, fakeClient).
						HasFinalizer().
						HasConditions(Provisioned()) // done
				})

				t.Run("delete redundant objects in namespace while updating tmpl", func(t *testing.T) {
					// we need to compare the new template vs previous one, which we can't do for now.
					// See https://issues.redhat.com/browse/CRT-498
					t.Skip("can't do it now")
				})

			})

			t.Run("with cluster resources", func(t *testing.T) {

				t.Run("no redundant cluster resource to delete while upgrading tier", func(t *testing.T) {
					// given same as above, but not upgrading tier and no cluster resource quota to delete
					nsTmplSet := newNSTmplSet(namespaceName, username, "advanced", withClusterResources())
					basicCRQ := newClusterResourceQuota(username, "basic")                                  // resource has same name in both tiers
					r, req, fakeClient := prepareReconcile(t, namespaceName, username, nsTmplSet, basicCRQ) // current bnasic NSTemplateSet also has a cluster resource quota
					fakeClient.MockList = func(ctx context.Context, list runtime.Object, opts ...client.ListOption) error {
						// because the fake client does not support such a type of list :(
						if list, ok := list.(*unstructured.UnstructuredList); ok {
							basicCRQObj, _ := runtime.DefaultUnstructuredConverter.ToUnstructured(basicCRQ)
							list.Items = []unstructured.Unstructured{
								{
									Object: basicCRQObj,
								},
							}
							return nil
						}
						return fakeClient.Client.List(ctx, list, opts...)
					}
					// when
					_, err := r.Reconcile(req)

					// then
					require.NoError(t, err)
					AssertThatNSTemplateSet(t, namespaceName, username, fakeClient).
						HasFinalizer().
						HasConditions(Provisioned()) // done in 1 loop
					AssertThatCluster(t, r.client).
						HasResource("for-"+username, &quotav1.ClusterResourceQuota{}, WithLabel("toolchain.dev.openshift.com/tier", "advanced")) // upgraded
				})

				t.Run("delete redundant cluster resource quota while downgrading tier", func(t *testing.T) {
					// given 'advanced' NSTemplate only has a cluster resource
					nsTmplSet := newNSTmplSet(namespaceName, username, "basic") // no cluster resources, so the "advancedCRQ" should be deleted
					advancedCRQ := newClusterResourceQuota(username, "advanced")
					r, req, fakeClient := prepareReconcile(t, namespaceName, username, nsTmplSet, advancedCRQ)
					// fakeClient.MockUpdate = func(ctx context.Context, obj runtime.Object, opts ...client.UpdateOption) error {
					// 	fmt.Printf("updating object of type '%T'\n", obj)
					// 	if obj, ok := obj.(*unstructured.Unstructured); ok && obj.GetName() == "for-"+username {
					// 		// make sure the object has the same generation as the existing one, ie, it was not updated
					// 		obj.SetGeneration(1)
					// 	}
					// 	return fakeClient.Client.Update(ctx, obj, opts...)
					// }
					// fakeClient.MockDelete = func(ctx context.Context, obj runtime.Object, opts ...client.DeleteOption) error {
					// 	if obj, ok := obj.(*unstructured.Unstructured); ok && obj.GetName() == "redundant-"+username {
					// 		// make sure the object is marked as deleted so it won't be listed again (see below)
					// 		redundantBasicCRQ.DeletionTimestamp = &metav1.Time{}
					// 	}
					// 	return fakeClient.Client.Delete(ctx, obj, opts...)
					// }
					// fakeClient.MockList = func(ctx context.Context, list runtime.Object, opts ...client.ListOption) error {
					// 	// because the fake client does not support such a type of list :(
					// 	if list, ok := list.(*unstructured.UnstructuredList); ok {
					// 		if redundantBasicCRQ.DeletionTimestamp == nil {
					// 			basicCRQObj, _ := runtime.DefaultUnstructuredConverter.ToUnstructured(redundantBasicCRQ)
					// 			list.Items = []unstructured.Unstructured{
					// 				{
					// 					Object: basicCRQObj,
					// 				},
					// 			}
					// 		}
					// 		return nil
					// 	}
					// 	return fakeClient.Client.List(ctx, list, opts...)
					// }

					// when
					_, err := r.Reconcile(req)

					// then
					require.NoError(t, err)
					AssertThatNSTemplateSet(t, namespaceName, username, fakeClient).
						HasFinalizer().
						HasConditions(Provisioned()) // done in a single reconcile loop
					AssertThatCluster(t, r.client).
						HasNoResource("for-"+username, &quotav1.ClusterResourceQuota{})
				})

				t.Run("delete redundant cluster resource quota while updating tmpl", func(t *testing.T) {
					// we need to compare the new template vs previous one, which we can't do for now.
					// See https://issues.redhat.com/browse/CRT-498
					t.Skip("can't do it now")
				})
			})

		})

		t.Run("failure", func(t *testing.T) {

			t.Run("fail to delete redundant namespace while upgrading tier", func(t *testing.T) {
				// given
				nsTmplSet := newNSTmplSet(namespaceName, username, "advanced", withNamespaces("dev"), withClusterResources())
				devNS := newNamespace("basic", username, "dev", withRevision("abcde11"))
				codeNS := newNamespace("basic", username, "code", withRevision("abcde11"))
				r, req, fakeClient := prepareReconcile(t, namespaceName, username, nsTmplSet, devNS, codeNS)
				fakeClient.MockDelete = func(ctx context.Context, obj runtime.Object, opts ...client.DeleteOption) error {
					return fmt.Errorf("mock error: '%T'", obj)
				}

				// when reconciling for the cluster resources
				_, err := r.Reconcile(req)

				// then
				require.NoError(t, err) // runs fine as there's nothing to delete

				// when reconciling for the namespaces
				_, err = r.Reconcile(req)

				// then
				require.Error(t, err)
				AssertThatNSTemplateSet(t, namespaceName, username, fakeClient).
					HasFinalizer().
					HasConditions(UpdateFailed("mock error: '*v1.Namespace'")) // failed to delete NS
				AssertThatNamespace(t, username+"-code", r.client).
					HasNoOwnerReference().
					HasLabel("toolchain.dev.openshift.com/owner", username).
					HasLabel("toolchain.dev.openshift.com/revision", "abcde11").
					HasLabel("toolchain.dev.openshift.com/type", "code").
					HasLabel("toolchain.dev.openshift.com/tier", "basic") // unchanged, namespace was not deleted
				AssertThatNamespace(t, username+"-dev", r.client).
					HasNoOwnerReference().
					HasLabel("toolchain.dev.openshift.com/owner", username).
					HasLabel("toolchain.dev.openshift.com/revision", "abcde11").
					HasLabel("toolchain.dev.openshift.com/type", "dev").
					HasLabel("toolchain.dev.openshift.com/tier", "basic") // not upgraded
			})

			t.Run("fail to delete redundant objects in namespace while updating tmpl", func(t *testing.T) {
				// we need to compare the new template vs previous one, which we can't do for now.
				// See https://issues.redhat.com/browse/CRT-498
				t.Skip("can't do it now")
			})

			t.Run("fail to delete redundant cluster resource quota while downgrading tier", func(t *testing.T) {
				// given
				nsTmplSet := newNSTmplSet(namespaceName, username, "basic", withNamespaces("dev"))
				// create namespace (and assume it is complete since it has the expected revision number)
				devNS := newNamespace("advanced", username, "dev", withRevision("abcde11"))
				crq := newClusterResourceQuota(username, "advanced")
				rb := newRoleBinding(devNS.Name, "user-edit")
				ro := newRole(devNS.Name, "toolchain-dev-edit")
				r, req, fakeClient := prepareReconcile(t, namespaceName, username, nsTmplSet, devNS, crq, rb, ro)
				fakeClient.MockDelete = func(ctx context.Context, obj runtime.Object, opts ...client.DeleteOption) error {
					return fmt.Errorf("mock error: '%T'", obj)
				}

				// when
				_, err := r.Reconcile(req)

				// then
				require.Error(t, err)
				AssertThatNSTemplateSet(t, namespaceName, username, fakeClient).
					HasFinalizer().
					HasConditions(UpdateFailed("failed to delete object 'for-johnsmith' of kind 'ClusterResourceQuota' in namespace '': mock error: '*unstructured.Unstructured'")) // the template objects are of type `*unstructured.Unstructured`
				AssertThatNamespace(t, username+"-dev", r.client).
					HasNoOwnerReference().
					HasLabel("toolchain.dev.openshift.com/owner", username).
					HasLabel("toolchain.dev.openshift.com/revision", "abcde11").
					HasLabel("toolchain.dev.openshift.com/type", "dev").
					HasLabel("toolchain.dev.openshift.com/tier", "advanced") // unchanged
			})

			t.Run("fail to delete redundant cluster resource quota while updating tmpl", func(t *testing.T) {
				// we need to compare the new template vs previous one, which we can't do for now.
				// See https://issues.redhat.com/browse/CRT-498
				t.Skip("can't do it now")
			})

		})
=======
		// then
		require.Error(t, err)
		AssertThatNSTemplateSet(t, namespaceName, username, fakeClient).
			HasFinalizer().
			HasConditions(UpdateFailed("mock error"))
		AssertThatNamespace(t, username+"-code", r.client).
			HasNoOwnerReference().
			HasLabel("toolchain.dev.openshift.com/owner", username).
			HasLabel("toolchain.dev.openshift.com/revision", "abcde11").
			HasLabel("toolchain.dev.openshift.com/type", "code").
			HasLabel("toolchain.dev.openshift.com/tier", "basic"). // unchanged, namespace was not deleted
			HasLabel(toolchainv1alpha1.ProviderLabelKey, toolchainv1alpha1.ProviderLabelValue)
		AssertThatNamespace(t, username+"-dev", r.client).
			HasNoOwnerReference().
			HasLabel("toolchain.dev.openshift.com/owner", username).
			HasLabel("toolchain.dev.openshift.com/revision", "abcde11").
			HasLabel("toolchain.dev.openshift.com/type", "dev").
			HasLabel("toolchain.dev.openshift.com/tier", "basic"). // not upgraded
			HasLabel(toolchainv1alpha1.ProviderLabelKey, toolchainv1alpha1.ProviderLabelValue)
>>>>>>> 82b3f60f
	})
}

func TestReconcileProvisionFail(t *testing.T) {
	logf.SetLogger(logf.ZapLogger(true))

	// given
	username := "johnsmith"
	namespaceName := "toolchain-member"

	t.Run("fail to create namespace", func(t *testing.T) {
		// given
		nsTmplSet := newNSTmplSet(namespaceName, username, "basic", withNamespaces("dev", "code"))
		r, req, fakeClient := prepareReconcile(t, namespaceName, username, nsTmplSet)
		fakeClient.MockCreate = func(ctx context.Context, obj runtime.Object, opts ...client.CreateOption) error {
			return errors.New("unable to create namespace")
		}

		// when
		res, err := r.Reconcile(req)

		// then
		require.Error(t, err)
		assert.Contains(t, err.Error(), "unable to create namespace")
		assert.Equal(t, reconcile.Result{}, res)
		AssertThatNSTemplateSet(t, namespaceName, username, fakeClient).
			HasFinalizer().
			HasConditions(UnableToProvisionNamespace("unable to create resource of kind: Namespace, version: v1: unable to create resource of kind: Namespace, version: v1: unable to create namespace"))
		AssertThatNamespace(t, username+"-dev", r.client).DoesNotExist()
		AssertThatNamespace(t, username+"-code", r.client).DoesNotExist()
	})

	t.Run("fail to create inner resources", func(t *testing.T) {
		// given
		nsTmplSet := newNSTmplSet(namespaceName, username, "basic", withNamespaces("dev", "code"))
		devNS := newNamespace("basic", username, "dev") // NS exists but is missing its inner resources (since its revision is not set yet)
		r, req, fakeClient := prepareReconcile(t, namespaceName, username, nsTmplSet, devNS)
		fakeClient.MockCreate = func(ctx context.Context, obj runtime.Object, opts ...client.CreateOption) error {
			return errors.New("unable to create some object")
		}

		// when
		res, err := r.Reconcile(req)

		// then
		require.Error(t, err)
		assert.Contains(t, err.Error(), "unable to create some object")
		assert.Equal(t, reconcile.Result{}, res)
		AssertThatNSTemplateSet(t, namespaceName, username, fakeClient).
			HasFinalizer().
			HasConditions(UnableToProvisionNamespace("unable to create resource of kind: RoleBinding, version: v1: unable to create resource of kind: RoleBinding, version: v1: unable to create some object"))
		AssertThatNamespace(t, username+"-dev", r.client).
			HasNoResource("user-edit", &authv1.RoleBinding{})
	})

	t.Run("fail to update status for inner resources", func(t *testing.T) {
		// given
		nsTmplSet := newNSTmplSet(namespaceName, username, "basic", withNamespaces("dev", "code"))
		devNS := newNamespace("basic", username, "dev") // NS exists but is missing its inner resources (since its revision is not set yet)
		r, req, fakeClient := prepareReconcile(t, namespaceName, username, nsTmplSet, devNS)
		fakeClient.MockUpdate = func(ctx context.Context, obj runtime.Object, opts ...client.UpdateOption) error {
			return errors.New("unable to update NSTmplSet")
		}

		// when
		res, err := r.Reconcile(req)

		// then
		require.Error(t, err)
		assert.Contains(t, err.Error(), "unable to update NSTmplSet")
		assert.Equal(t, reconcile.Result{}, res)
		AssertThatNSTemplateSet(t, namespaceName, username, fakeClient).
			HasFinalizer().
			HasConditions(UnableToProvisionNamespace("unable to update NSTmplSet"))
	})

	t.Run("fail to cluster resources", func(t *testing.T) {
		// given
		nsTmplSet := newNSTmplSet(namespaceName, username, "basic", withNamespaces("dev", "code"))
		r, req, fakeClient := prepareReconcile(t, namespaceName, username, nsTmplSet)
		fakeClient.MockList = func(ctx context.Context, list runtime.Object, opts ...client.ListOption) error {
			return errors.New("unable to list cluster resources")
		}

		// when
		res, err := r.Reconcile(req)

		// then
		require.Error(t, err)
		assert.Contains(t, err.Error(), "unable to list cluster resources")
		assert.Equal(t, reconcile.Result{}, res)
		AssertThatNSTemplateSet(t, namespaceName, username, fakeClient).
			HasFinalizer().
			HasConditions(UpdateFailed("unable to list cluster resources"))
	})

	t.Run("fail to get nstmplset", func(t *testing.T) {
		// given
		r, req, fakeClient := prepareReconcile(t, namespaceName, username)
		fakeClient.MockGet = func(ctx context.Context, key client.ObjectKey, obj runtime.Object) error {
			return errors.New("unable to get NSTemplate")
		}

		// when
		res, err := r.Reconcile(req)

		// then
		require.Error(t, err)
		assert.Contains(t, err.Error(), "unable to get NSTemplate")
		assert.Equal(t, reconcile.Result{}, res)
	})

	t.Run("fail to update status", func(t *testing.T) {
		// given
		nsTmplSet := newNSTmplSet(namespaceName, username, "basic", withNamespaces("dev", "code"))
		r, req, fakeClient := prepareReconcile(t, namespaceName, username, nsTmplSet)
		fakeClient.MockStatusUpdate = func(ctx context.Context, obj runtime.Object, opts ...client.UpdateOption) error {
			return errors.New("unable to update status")
		}

		// when
		res, err := r.Reconcile(req)

		// then
		require.Error(t, err)
		assert.Contains(t, err.Error(), "unable to update status")
		assert.Equal(t, reconcile.Result{}, res)
		AssertThatNSTemplateSet(t, namespaceName, username, fakeClient).
			HasFinalizer().
			HasNoConditions() // since we're unable to update the status
	})

	t.Run("fail to get template for namespace", func(t *testing.T) {
		// given
		nsTmplSet := newNSTmplSet(namespaceName, username, "basic", withNamespaces("fail"))
		r, req, fakeClient := prepareReconcile(t, namespaceName, username, nsTmplSet)

		// when
		res, err := r.Reconcile(req)

		// then
		require.Error(t, err)
		assert.Contains(t, err.Error(), "failed to retrieve template for namespace")
		assert.Equal(t, reconcile.Result{}, res)
		AssertThatNSTemplateSet(t, namespaceName, username, fakeClient).
			HasFinalizer().
			HasConditions(UnableToProvisionNamespace("failed to retrieve template for namespace"))
	})

	t.Run("fail to get template for inner resources", func(t *testing.T) {
		// given
		nsTmplSet := newNSTmplSet(namespaceName, username, "basic", withNamespaces("fail"))
		failNS := newNamespace("basic", username, "fail") // NS exists but with an unknown type
		r, req, fakeClient := prepareReconcile(t, namespaceName, username, nsTmplSet, failNS)

		// when
		res, err := r.Reconcile(req)

		// then
		require.Error(t, err)
		assert.Contains(t, err.Error(), "failed to retrieve template for namespace")
		assert.Equal(t, reconcile.Result{}, res)
		AssertThatNSTemplateSet(t, namespaceName, username, fakeClient).
			HasFinalizer().
			HasConditions(UnableToProvisionNamespace("failed to retrieve template for namespace"))
	})

	t.Run("no namespace", func(t *testing.T) {
		// given
		r, _ := prepareController(t)
		req := newReconcileRequest("", username)

		// when
		res, err := r.Reconcile(req)

		// then
		require.Error(t, err)
		assert.Contains(t, err.Error(), "WATCH_NAMESPACE must be set")
		assert.Equal(t, reconcile.Result{}, res)
	})
}

func TestUpdateStatus(t *testing.T) {
	logf.SetLogger(logf.ZapLogger(true))
	s := scheme.Scheme
	err := apis.AddToScheme(s)
	require.NoError(t, err)
	// given
	username := "johnsmith"
	namespaceName := "toolchain-member"

	t.Run("status updated", func(t *testing.T) {
		// given
		nsTmplSet := newNSTmplSet(namespaceName, username, "basic", withNamespaces("dev", "code"))
		reconciler, fakeClient := prepareController(t, nsTmplSet)
		condition := toolchainv1alpha1.Condition{
			Type:   toolchainv1alpha1.ConditionReady,
			Status: corev1.ConditionTrue,
		}

		// when
		err := reconciler.updateStatusConditions(nsTmplSet, condition)

		// then
		require.NoError(t, err)
		AssertThatNSTemplateSet(t, namespaceName, username, fakeClient).
			HasFinalizer().
			HasConditions(condition)
	})

	t.Run("status not updated because not changed", func(t *testing.T) {
		// given
		conditions := []toolchainv1alpha1.Condition{{
			Type:   toolchainv1alpha1.ConditionReady,
			Status: corev1.ConditionFalse,
		}}
		nsTmplSet := newNSTmplSet(namespaceName, username, "basic", withNamespaces("dev", "code"), withConditions(conditions...))
		reconciler, fakeClient := prepareController(t, nsTmplSet)

		// when
		err := reconciler.updateStatusConditions(nsTmplSet, conditions...)

		// then
		require.NoError(t, err)
		AssertThatNSTemplateSet(t, namespaceName, username, fakeClient).
			HasFinalizer().
			HasConditions(conditions...)
	})

	t.Run("status error wrapped", func(t *testing.T) {
		// given
		nsTmplSet := newNSTmplSet(namespaceName, username, "basic", withNamespaces("dev", "code"))
		reconciler, _ := prepareController(t, nsTmplSet)
		log := logf.Log.WithName("test")

		t.Run("status_updated", func(t *testing.T) {
			// given
			statusUpdater := func(nsTmplSet *toolchainv1alpha1.NSTemplateSet, message string) error {
				assert.Equal(t, "oopsy woopsy", message)
				return nil
			}

			// when
			err := reconciler.wrapErrorWithStatusUpdate(log, nsTmplSet, statusUpdater, apierros.NewBadRequest("oopsy woopsy"), "failed to create namespace")

			// then
			require.Error(t, err)
			assert.Equal(t, "failed to create namespace: oopsy woopsy", err.Error())
		})

		t.Run("status update failed", func(t *testing.T) {
			// given
			statusUpdater := func(nsTmplSet *toolchainv1alpha1.NSTemplateSet, message string) error {
				return errors.New("unable to update status")
			}

			// when
			err := reconciler.wrapErrorWithStatusUpdate(log, nsTmplSet, statusUpdater, apierros.NewBadRequest("oopsy woopsy"), "failed to create namespace")

			// then
			require.Error(t, err)
			assert.Equal(t, "failed to create namespace: oopsy woopsy", err.Error())
		})
	})
}
func TestUpdateStatusToProvisionedWhenPreviouslyWasSetToFailed(t *testing.T) {
	logf.SetLogger(logf.ZapLogger(true))
	s := scheme.Scheme
	err := apis.AddToScheme(s)
	require.NoError(t, err)
	failed := toolchainv1alpha1.Condition{
		Type:    toolchainv1alpha1.ConditionReady,
		Status:  corev1.ConditionFalse,
		Reason:  toolchainv1alpha1.NSTemplateSetUnableToProvisionNamespaceReason,
		Message: "Operation cannot be fulfilled on namespaces bla bla bla",
	}
	username := "johnsmith"
	namespaceName := "toolchain-member"

	t.Run("when status is set to false with message, then next update to true should remove the message", func(t *testing.T) {
		// given
		nsTmplSet := newNSTmplSet(namespaceName, username, "basic", withNamespaces("dev", "code"), withConditions(failed))
		reconciler, fakeClient := prepareController(t, nsTmplSet)

		// when
		err := reconciler.setStatusReady(nsTmplSet)

		// then
		require.NoError(t, err)
		AssertThatNSTemplateSet(t, namespaceName, username, fakeClient).
			HasFinalizer().
			HasConditions(Provisioned())
	})

	t.Run("when status is set to false with message, then next successful reconcile should update it to true and remove the message", func(t *testing.T) {
		// given
		nsTmplSet := newNSTmplSet(namespaceName, username, "basic", withNamespaces("dev", "code"), withConditions(failed))
		devNS := newNamespace("basic", username, "dev", withRevision("abcde11"))
		codeNS := newNamespace("basic", username, "code", withRevision("abcde11"))
		r, req, fakeClient := prepareReconcile(t, namespaceName, username, nsTmplSet, devNS, codeNS)

		// when
		_, err := r.Reconcile(req)

		// then
		require.NoError(t, err)
		AssertThatNSTemplateSet(t, namespaceName, username, fakeClient).
			HasFinalizer().
			HasConditions(Provisioned())
	})
}

func TestDeleteNSTemplateSet(t *testing.T) {

	logf.SetLogger(logf.ZapLogger(true))
	s := scheme.Scheme
	err := apis.AddToScheme(s)
	require.NoError(t, err)
	username := "johnsmith"
	namespaceName := "toolchain-member"

	t.Run("with 2 user namespaces to delete", func(t *testing.T) {
		// given an NSTemplateSet resource and 2 active user namespaces ("dev" and "code")
		nsTmplSet := newNSTmplSet(namespaceName, username, "basic", withNamespaces("dev", "code"), withDeletionTs())
		devNS := newNamespace("basic", username, "dev", withRevision("abcde11"))
		codeNS := newNamespace("basic", username, "code", withRevision("abcde11"))
		r, c := prepareController(t, nsTmplSet, devNS, codeNS)
		c.MockDelete = func(ctx context.Context, obj runtime.Object, opts ...client.DeleteOption) error {
			if obj, ok := obj.(*corev1.Namespace); ok {
				// mark namespaces as deleted...
				deletionTS := metav1.NewTime(time.Now())
				obj.SetDeletionTimestamp(&deletionTS)
				// ... but replace them in the fake client cache yet instead of deleting them
				return c.Client.Update(ctx, obj)
			}
			return c.Client.Delete(ctx, obj, opts...)
		}

		t.Run("reconcile after nstemplateset deletion", func(t *testing.T) {
			// given
			req := newReconcileRequest(namespaceName, username)

			// when a first reconcile loop is triggered (when the NSTemplateSet resource is marked for deletion and there's a finalizer)
			_, err := r.Reconcile(req)

			// then
			require.NoError(t, err)
			// get the first namespace and check its deletion timestamp
			firstNSName := fmt.Sprintf("%s-%s", username, nsTmplSet.Spec.Namespaces[0].Type)
			AssertThatNamespace(t, firstNSName, r.client).HasDeletionTimestamp()
			// get the NSTemplateSet resource again and check its status
			AssertThatNSTemplateSet(t, namespaceName, username, r.client).
				HasFinalizer(). // the finalizer should NOT have been removed yet
				HasConditions(Terminating())

			t.Run("reconcile after first user namespace deletion", func(t *testing.T) {
				// given
				req := newReconcileRequest(namespaceName, username)

				// when a second reconcile loop was triggered (because a user namespace was deleted)
				_, err := r.Reconcile(req)

				// then
				require.NoError(t, err)
				// get the second namespace and check its deletion timestamp
				secondtNSName := fmt.Sprintf("%s-%s", username, nsTmplSet.Spec.Namespaces[1].Type)
				AssertThatNamespace(t, secondtNSName, r.client).HasDeletionTimestamp()
				// get the NSTemplateSet resource again and check its finalizers and status
				AssertThatNSTemplateSet(t, namespaceName, username, r.client).
					HasFinalizer(). // the finalizer should not have been removed either
					HasConditions(Terminating())

				t.Run("reconcile after second user namespace deletion", func(t *testing.T) {
					// given
					req := newReconcileRequest(namespaceName, username)

					// when
					_, err := r.Reconcile(req)

					// then
					require.NoError(t, err)
					// get the NSTemplateSet resource again and check its finalizers and status
					AssertThatNSTemplateSet(t, namespaceName, username, r.client).
						DoesNotHaveFinalizer(). // the finalizer should have been removed now
						HasConditions(Terminating())
				})
			})
		})
	})

	t.Run("with cluster resources and 2 user namespaces to delete", func(t *testing.T) {
		// given an NSTemplateSet resource and 2 active user namespaces ("dev" and "code")
		nsTmplSet := newNSTmplSet(namespaceName, username, "advanced", withNamespaces("dev", "code"), withDeletionTs(), withClusterResources())
		crq := newClusterResourceQuota(username, "advanced")
		devNS := newNamespace("advanced", username, "dev", withRevision("abcde11"))
		codeNS := newNamespace("advanced", username, "code", withRevision("abcde11"))
		r, _ := prepareController(t, nsTmplSet, crq, devNS, codeNS)
		// c.MockDelete = func(ctx context.Context, obj runtime.Object, opts ...client.DeleteOption) error {
		// 	if obj, ok := obj.(*corev1.Namespace); ok {
		// 		// mark namespaces as deleted...
		// 		deletionTS := metav1.NewTime(time.Now())
		// 		obj.SetDeletionTimestamp(&deletionTS)
		// 		// ... but replace them in the fake client cache yet instead of deleting them
		// 		return c.Client.Update(ctx, obj)
		// 	}
		// 	return c.Client.Delete(ctx, obj, opts...)
		// }

		t.Run("reconcile after nstemplateset deletion", func(t *testing.T) {
			// given
			req := newReconcileRequest(namespaceName, username)

			// when a first reconcile loop was triggered (because a cluster resource quota was deleted)
			_, err := r.Reconcile(req)

			// then
			require.NoError(t, err)
			// get the first namespace and check its deletion timestamp
			firstNSName := fmt.Sprintf("%s-%s", username, nsTmplSet.Spec.Namespaces[0].Type)
			AssertThatNamespace(t, firstNSName, r.client).DoesNotExist()
			// get the NSTemplateSet resource again and check its status
			AssertThatNSTemplateSet(t, namespaceName, username, r.client).
				HasFinalizer(). // the finalizer should NOT have been removed yet
				HasConditions(Terminating())

			t.Run("reconcile after first user namespace deletion", func(t *testing.T) {
				// given
				req := newReconcileRequest(namespaceName, username)

				// when a second reconcile loop was triggered (because a user namespace was deleted)
				_, err := r.Reconcile(req)

				// then
				require.NoError(t, err)
				// get the second namespace and check its deletion timestamp
				secondtNSName := fmt.Sprintf("%s-%s", username, nsTmplSet.Spec.Namespaces[1].Type)
				AssertThatNamespace(t, secondtNSName, r.client).DoesNotExist()
				// get the NSTemplateSet resource again and check its finalizers and status
				AssertThatNSTemplateSet(t, namespaceName, username, r.client).
					HasFinalizer(). // the finalizer should not have been removed either
					HasConditions(Terminating())

				t.Run("reconcile after second user namespace deletion", func(t *testing.T) {
					// given a third reconcile loop was triggered (because a user namespace was deleted)
					req := newReconcileRequest(namespaceName, username)

					// when
					_, err := r.Reconcile(req)

					// then
					require.NoError(t, err)
					AssertThatNSTemplateSet(t, namespaceName, username, r.client).
						HasFinalizer(). // the finalizer should NOT have been removed yet
						HasConditions(Terminating())
					AssertThatCluster(t, r.client).
						HasNoResource("for-"+username, &quotav1.ClusterResourceQuota{}) // resource was deleted

					t.Run("reconcile after cluster resource quota deletion", func(t *testing.T) {
						// given
						req := newReconcileRequest(namespaceName, username)

						// when a last reconcile loop is triggered (when the NSTemplateSet resource is marked for deletion and there's a finalizer)
						_, err := r.Reconcile(req)

						// then
						require.NoError(t, err)
						// get the NSTemplateSet resource again and check its finalizers and status
						AssertThatNSTemplateSet(t, namespaceName, username, r.client).
							DoesNotHaveFinalizer(). // the finalizer should have been removed now
							HasConditions(Terminating())
						AssertThatCluster(t, r.client).HasNoResource(username, &quotav1.ClusterResourceQuota{})
					})
				})
			})
		})
	})

	t.Run("without any user namespace to delete", func(t *testing.T) {
		// given an NSTemplateSet resource and 2 active user namespaces ("dev" and "code")
		nsTmplSet := newNSTmplSet(namespaceName, username, "basic", withNamespaces("dev", "code"), withDeletionTs())
		r, req, c := prepareReconcile(t, namespaceName, username, nsTmplSet)
		c.MockDelete = func(ctx context.Context, obj runtime.Object, opts ...client.DeleteOption) error {
			if obj, ok := obj.(*corev1.Namespace); ok {
				// mark namespaces as deleted...
				deletionTS := metav1.NewTime(time.Now())
				obj.SetDeletionTimestamp(&deletionTS)
				// ... but replace them in the fake client cache yet instead of deleting them
				return c.Client.Update(ctx, obj)
			}
			return c.Client.Delete(ctx, obj, opts...)
		}
		t.Run("reconcile after nstemplateset deletion", func(t *testing.T) {
			// when a first reconcile loop is triggered (when the NSTemplateSet resource is marked for deletion and there's a finalizer)
			_, err := r.Reconcile(req)

			// then
			require.NoError(t, err)

			// get the NSTemplateSet resource again and check its finalizers
			updateNSTemplateSet := toolchainv1alpha1.NSTemplateSet{}
			err = r.client.Get(context.TODO(), types.NamespacedName{
				Namespace: nsTmplSet.Namespace,
				Name:      nsTmplSet.Name,
			}, &updateNSTemplateSet)
			// then
			require.NoError(t, err)
			assert.Empty(t, updateNSTemplateSet.Finalizers)
		})
	})
}

func prepareReconcile(t *testing.T, namespaceName, name string, initObjs ...runtime.Object) (*NSTemplateSetReconciler, reconcile.Request, *test.FakeClient) {
	r, fakeClient := prepareController(t, initObjs...)
	return r, newReconcileRequest(namespaceName, name), fakeClient
}

func prepareController(t *testing.T, initObjs ...runtime.Object) (*NSTemplateSetReconciler, *test.FakeClient) {
	s := scheme.Scheme
	err := apis.AddToScheme(s)
	require.NoError(t, err)
	codecFactory := serializer.NewCodecFactory(s)
	decoder := codecFactory.UniversalDeserializer()
	fakeClient := test.NewFakeClient(t, initObjs...)
	r := &NSTemplateSetReconciler{
		client:             fakeClient,
		scheme:             s,
		getTemplateContent: getTemplateContent(decoder),
	}

	// objects created from OpenShift templates are `*unstructured.Unstructured`,
	// which causes troubles when calling the `List` method on the fake client,
	// so we're explicitly converting the objects during their creation and update
	fakeClient.MockCreate = func(ctx context.Context, obj runtime.Object, opts ...client.CreateOption) error {
		o, err := toStructured(obj, decoder)
		if err != nil {
			return err
		}
		return fakeClient.Client.Create(ctx, o, opts...)
	}
	fakeClient.MockUpdate = func(ctx context.Context, obj runtime.Object, opts ...client.UpdateOption) error {
		o, err := toStructured(obj, decoder)
		if err != nil {
			return err
		}
		return fakeClient.Client.Update(ctx, o, opts...)
	}

	return r, fakeClient
}

func toStructured(obj runtime.Object, decoder runtime.Decoder) (runtime.Object, error) {
	if u, ok := obj.(*unstructured.Unstructured); ok {
		data, err := u.MarshalJSON()
		if err != nil {
			return nil, err
		}
		switch obj.GetObjectKind().GroupVersionKind().Kind {
		case "ClusterResourceQuota":
			crq := &quotav1.ClusterResourceQuota{}
			_, _, err = decoder.Decode(data, nil, crq)
			return crq, err
		}
	}
	return obj, nil
}

func newReconcileRequest(namespaceName, name string) reconcile.Request {
	return reconcile.Request{
		NamespacedName: types.NamespacedName{
			Namespace: namespaceName,
			Name:      name,
		},
	}
}

func newNSTmplSet(namespaceName, name, tier string, options ...nsTmplSetOption) *toolchainv1alpha1.NSTemplateSet { // nolint: unparam
	nsTmplSet := &toolchainv1alpha1.NSTemplateSet{
		ObjectMeta: metav1.ObjectMeta{
			Namespace:  namespaceName,
			Name:       name,
			Finalizers: []string{toolchainv1alpha1.FinalizerName},
		},
		Spec: toolchainv1alpha1.NSTemplateSetSpec{
			TierName:   tier,
			Namespaces: []toolchainv1alpha1.NSTemplateSetNamespace{},
		},
	}
	for _, set := range options {
		set(nsTmplSet)
	}
	return nsTmplSet
}

type nsTmplSetOption func(*toolchainv1alpha1.NSTemplateSet)

func withDeletionTs() nsTmplSetOption {
	return func(nsTmplSet *toolchainv1alpha1.NSTemplateSet) {
		deletionTS := metav1.NewTime(time.Now())
		nsTmplSet.SetDeletionTimestamp(&deletionTS)
	}
}

func withNamespaces(types ...string) nsTmplSetOption {
	return func(nsTmplSet *toolchainv1alpha1.NSTemplateSet) {
		nss := make([]toolchainv1alpha1.NSTemplateSetNamespace, len(types))
		for index, nsType := range types {
			nss[index] = toolchainv1alpha1.NSTemplateSetNamespace{Type: nsType, Revision: "abcde11", Template: ""}
		}
		nsTmplSet.Spec.Namespaces = nss
	}
}

func withClusterResources() nsTmplSetOption {
	return func(nsTmplSet *toolchainv1alpha1.NSTemplateSet) {
		nsTmplSet.Spec.ClusterResources = &toolchainv1alpha1.NSTemplateSetClusterResources{
			Revision: "12345bb",
			Template: "",
		}
	}
}

func withConditions(conditions ...toolchainv1alpha1.Condition) nsTmplSetOption {
	return func(nsTmplSet *toolchainv1alpha1.NSTemplateSet) {
		nsTmplSet.Status.Conditions = conditions
	}
}

func newNamespace(tier, username, typeName string, options ...namespaceOption) *corev1.Namespace {
	ns := &corev1.Namespace{
		ObjectMeta: metav1.ObjectMeta{
			Name: fmt.Sprintf("%s-%s", username, typeName),
			Labels: map[string]string{
				"toolchain.dev.openshift.com/tier":  tier,
				"toolchain.dev.openshift.com/owner": username,
				"toolchain.dev.openshift.com/type":  typeName,
				toolchainv1alpha1.ProviderLabelKey:  toolchainv1alpha1.ProviderLabelValue,
			},
		},
		Status: corev1.NamespaceStatus{Phase: corev1.NamespaceActive},
	}
	for _, set := range options {
		set(ns)
	}
	return ns
}

type namespaceOption func(*corev1.Namespace)

func withRevision(revision string) namespaceOption { // nolint: unparam
	return func(ns *corev1.Namespace) {
		ns.ObjectMeta.Labels["toolchain.dev.openshift.com/revision"] = revision
	}
}

func newRoleBinding(namespace, name string) *authv1.RoleBinding { //nolint: unparam
	return &authv1.RoleBinding{
		ObjectMeta: metav1.ObjectMeta{
			Namespace: namespace,
			Name:      name,
			Labels: map[string]string{
				toolchainv1alpha1.ProviderLabelKey: toolchainv1alpha1.ProviderLabelValue,
			},
		},
	}
}

func newRole(namespace, name string) *rbacv1.Role {
	return &rbacv1.Role{
		ObjectMeta: metav1.ObjectMeta{
			Namespace: namespace,
			Name:      name,
			Labels: map[string]string{
				toolchainv1alpha1.ProviderLabelKey: toolchainv1alpha1.ProviderLabelValue,
			},
		},
	}
}

func newClusterResourceQuota(username, tier string) *quotav1.ClusterResourceQuota {
	return &quotav1.ClusterResourceQuota{
		ObjectMeta: metav1.ObjectMeta{
			Labels: map[string]string{
				"toolchain.dev.openshift.com/provider": "codeready-toolchain",
				"toolchain.dev.openshift.com/tier":     tier,
				"toolchain.dev.openshift.com/owner":    username,
			},
			Annotations: map[string]string{},
			Name:        "for-" + username,
		},
		Spec: quotav1.ClusterResourceQuotaSpec{
			Quota: corev1.ResourceQuotaSpec{
				Hard: corev1.ResourceList{
					"limits.cpu":    resource.MustParse("1750m"),
					"limits.memory": resource.MustParse("7Gi"),
				},
			},
			Selector: quotav1.ClusterResourceQuotaSelector{
				AnnotationSelector: map[string]string{
					"openshift.io/requester": username,
				},
			},
		},
	}
}

func getTemplateContent(decoder runtime.Decoder) func(tierName, typeName string) (*templatev1.Template, error) {
	return func(tierName, typeName string) (*templatev1.Template, error) {
		if typeName == "fail" || tierName == "fail" {
			return nil, fmt.Errorf("failed to retrieve template for namespace")
		}
		var tmplContent string
		switch tierName {
		case "advanced": // assume that this tier has a "cluster resources" template
			switch typeName {
			case ClusterResources:
				tmplContent = test.CreateTemplate(test.WithObjects(advancedCrq), test.WithParams(username))
			default:
				tmplContent = test.CreateTemplate(test.WithObjects(ns, rb, role), test.WithParams(username))
			}
		case "basic":
			switch typeName {
			case ClusterResources: // assume that this tier has no "cluster resources" template
				return nil, nil
			default:
				tmplContent = test.CreateTemplate(test.WithObjects(ns, rb), test.WithParams(username))
			}
		default:
			return nil, fmt.Errorf("no template for tier '%s'", tierName)
		}
		tmplContent = strings.ReplaceAll(tmplContent, "nsType", typeName)
		tmpl := &templatev1.Template{}
		_, _, err := decoder.Decode([]byte(tmplContent), nil, tmpl)
		if err != nil {
			return nil, err
		}
		return tmpl, err
	}
}

var (
	ns test.TemplateObject = `
- apiVersion: v1
  kind: Namespace
  metadata:
    labels:
<<<<<<< HEAD
      toolchain.dev.openshift.com/provider: codeready-toolchain
    name: ${USERNAME}-nsType`

=======
      project: codeready-toolchain
    name: ${USERNAME}-nsType
`
>>>>>>> 82b3f60f
	rb test.TemplateObject = `
- apiVersion: authorization.openshift.io/v1
  kind: RoleBinding
  metadata:
    labels:
<<<<<<< HEAD
      toolchain.dev.openshift.com/provider: codeready-toolchain
=======
      app: codeready-toolchain
>>>>>>> 82b3f60f
    name: user-edit
    namespace: ${USERNAME}-nsType
  roleRef:
    name: edit
  subjects:
    - kind: User
      name: ${USERNAME}
  userNames:
    - ${USERNAME}`

	role test.TemplateObject = `
- apiVersion: rbac.authorization.k8s.io/v1
  kind: Role
  metadata:
<<<<<<< HEAD
    labels:
      toolchain.dev.openshift.com/provider: codeready-toolchain
=======
>>>>>>> 82b3f60f
    name: toolchain-dev-edit
    namespace: ${USERNAME}-nsType
  rules:
  - apiGroups:
    - authorization.openshift.io
    - rbac.authorization.k8s.io
    resources:
    - roles
    - rolebindings
    verbs:
    - '*'`

	username test.TemplateParam = `
- name: USERNAME
  value: johnsmith`

	advancedCrq test.TemplateObject = `
- apiVersion: quota.openshift.io/v1
  kind: ClusterResourceQuota
  metadata:
    labels:
    toolchain.dev.openshift.com/provider: codeready-toolchain
    name: for-${USERNAME}
  spec:
    quota:
    hard:
      limits.cpu: 1750m
      limits.memory: 7Gi
      limits.ephemeral-storage: 5Gi
      requests.cpu: 1750m
      requests.memory: 7Gi
      requests.storage: 5Gi
      requests.ephemeral-storage: 5Gi
      persistentvolumeclaims: "2"
      pods: "100"
      replicationcontrollers: "100"
      services: "100"
      secrets: "100"
      configmaps: "100"
    selector:
    annotations:
      openshift.io/requester: ${USERNAME}
    labels: null
  `
)<|MERGE_RESOLUTION|>--- conflicted
+++ resolved
@@ -474,7 +474,6 @@
 
 		t.Run("without cluster resources", func(t *testing.T) {
 
-<<<<<<< HEAD
 			t.Run("upgrade dev to advanced tier", func(t *testing.T) {
 				// given
 				nsTmplSet := newNSTmplSet(namespaceName, username, "advanced", withNamespaces("dev"), withClusterResources())
@@ -485,24 +484,6 @@
 				r, req, fakeClient := prepareReconcile(t, namespaceName, username, nsTmplSet, devNS, ro, rb)
 				err := fakeClient.Update(context.TODO(), nsTmplSet)
 				require.NoError(t, err)
-=======
-		// then
-		require.NoError(t, err)
-		AssertThatNSTemplateSet(t, namespaceName, username, fakeClient).
-			HasFinalizer().
-			HasConditions(Updating())
-		AssertThatNamespace(t, username+"-dev", r.client).
-			HasNoOwnerReference().
-			HasLabel("toolchain.dev.openshift.com/owner", username).
-			HasLabel("toolchain.dev.openshift.com/revision", "abcde11").
-			HasLabel("toolchain.dev.openshift.com/type", "dev").
-			HasLabel("toolchain.dev.openshift.com/tier", "advanced"). // "upgraded"
-			HasLabel(toolchainv1alpha1.ProviderLabelKey, toolchainv1alpha1.ProviderLabelValue)
-
-		role := &v1.Role{}
-		err = fakeClient.Get(context.TODO(), test.NamespacedName(username+"-dev", "toolchain-dev-edit"), role)
-		require.NoError(t, err)
->>>>>>> 82b3f60f
 
 				// when
 				_, err = r.Reconcile(req)
@@ -518,12 +499,12 @@
 					HasLabel("toolchain.dev.openshift.com/owner", username).
 					HasLabel("toolchain.dev.openshift.com/tier", "basic"). // not upgraded yet
 					HasLabel("toolchain.dev.openshift.com/type", "dev").
+					HasLabel("toolchain.dev.openshift.com/provider", "codeready-toolchain").
 					HasResource("user-edit", &authv1.RoleBinding{}) // role has been removed
 
 				// when
 				_, err = r.Reconcile(req)
 
-<<<<<<< HEAD
 				// then
 				require.NoError(t, err)
 				AssertThatNSTemplateSet(t, namespaceName, username, fakeClient).
@@ -535,24 +516,8 @@
 					HasLabel("toolchain.dev.openshift.com/owner", username).
 					HasLabel("toolchain.dev.openshift.com/tier", "advanced"). // upgraded
 					HasLabel("toolchain.dev.openshift.com/type", "dev").
+					HasLabel("toolchain.dev.openshift.com/provider", "codeready-toolchain").
 					HasResource("user-edit", &authv1.RoleBinding{})
-=======
-		// then
-		require.NoError(t, err)
-		AssertThatNSTemplateSet(t, namespaceName, username, fakeClient).
-			HasFinalizer().
-			HasConditions(Updating())
-		AssertThatNamespace(t, username+"-dev", r.client).
-			HasNoOwnerReference().
-			HasLabel("toolchain.dev.openshift.com/owner", username).
-			HasLabel("toolchain.dev.openshift.com/revision", "abcde11").
-			HasLabel("toolchain.dev.openshift.com/type", "dev").
-			HasLabel("toolchain.dev.openshift.com/tier", "basic"). // "downgraded"
-			HasLabel(toolchainv1alpha1.ProviderLabelKey, toolchainv1alpha1.ProviderLabelValue).
-			HasResource("user-edit", &v1.RoleBinding{}).
-			HasNoResource("toolchain-dev-edit", &v1.Role{}) // role does not exist
-	})
->>>>>>> 82b3f60f
 
 					// when
 				_, err = r.Reconcile(req)
@@ -564,7 +529,6 @@
 					HasConditions(Provisioned())
 			})
 
-<<<<<<< HEAD
 			t.Run("downgrade dev to basic tier", func(t *testing.T) {
 				// given
 				nsTmplSet := newNSTmplSet(namespaceName, username, "basic", withNamespaces("dev"))
@@ -589,6 +553,7 @@
 					HasLabel("toolchain.dev.openshift.com/revision", "abcde11").
 					HasLabel("toolchain.dev.openshift.com/type", "dev").
 					HasLabel("toolchain.dev.openshift.com/tier", "basic"). // "downgraded"
+					HasLabel("toolchain.dev.openshift.com/provider", "codeready-toolchain").
 					HasResource("user-edit", &authv1.RoleBinding{}).
 					HasNoResource("toolchain-dev-edit", &rbacv1.Role{}) // role does not exist
 
@@ -639,6 +604,7 @@
 					HasLabel("toolchain.dev.openshift.com/owner", username).
 					HasLabel("toolchain.dev.openshift.com/tier", "advanced"). // upgraded
 					HasLabel("toolchain.dev.openshift.com/type", "dev").
+					HasLabel("toolchain.dev.openshift.com/provider", "codeready-toolchain").
 					HasResource("toolchain-dev-edit", &rbacv1.Role{}).
 					HasResource("user-edit", &authv1.RoleBinding{})
 
@@ -660,6 +626,7 @@
 					HasLabel("toolchain.dev.openshift.com/owner", username).
 					HasLabel("toolchain.dev.openshift.com/tier", "advanced").
 					HasLabel("toolchain.dev.openshift.com/type", "dev").
+					HasLabel("toolchain.dev.openshift.com/provider", "codeready-toolchain").
 					HasResource("user-edit", &authv1.RoleBinding{}) // role has been removed
 			})
 
@@ -689,6 +656,7 @@
 					HasLabel("toolchain.dev.openshift.com/revision", "abcde11").
 					HasLabel("toolchain.dev.openshift.com/type", "dev").
 					HasLabel("toolchain.dev.openshift.com/tier", "basic"). // "downgraded"
+					HasLabel("toolchain.dev.openshift.com/provider", "codeready-toolchain").
 					HasResource("user-edit", &authv1.RoleBinding{}).
 					HasNoResource("toolchain-dev-edit", &rbacv1.Role{}) // role does not exist
 
@@ -710,25 +678,12 @@
 					HasLabel("toolchain.dev.openshift.com/revision", "abcde11").
 					HasLabel("toolchain.dev.openshift.com/type", "dev").
 					HasLabel("toolchain.dev.openshift.com/tier", "basic"). // "downgraded"
+					HasLabel("toolchain.dev.openshift.com/provider", "codeready-toolchain").
 					HasResource("user-edit", &authv1.RoleBinding{}).
 					HasNoResource("toolchain-dev-edit", &rbacv1.Role{}) // role does not exist
 
 			})
 		})
-=======
-		// then
-		require.Error(t, err)
-		AssertThatNSTemplateSet(t, namespaceName, username, fakeClient).
-			HasFinalizer().
-			HasConditions(UpdateFailed("failed to to retrieve template of the current tier 'fail' for namespace 'johnsmith-dev': failed to to retrieve template for namespace"))
-		AssertThatNamespace(t, username+"-dev", r.client).
-			HasNoOwnerReference().
-			HasLabel("toolchain.dev.openshift.com/owner", username).
-			HasLabel("toolchain.dev.openshift.com/revision", "abcde11").
-			HasLabel("toolchain.dev.openshift.com/type", "dev").
-			HasLabel("toolchain.dev.openshift.com/tier", "fail"). // the unknown tier that caused the error
-			HasLabel(toolchainv1alpha1.ProviderLabelKey, toolchainv1alpha1.ProviderLabelValue)
->>>>>>> 82b3f60f
 	})
 
 	t.Run("failure", func(t *testing.T) {
@@ -753,31 +708,16 @@
 				HasLabel("toolchain.dev.openshift.com/owner", username).
 				HasLabel("toolchain.dev.openshift.com/revision", "abcde11").
 				HasLabel("toolchain.dev.openshift.com/type", "dev").
+				HasLabel("toolchain.dev.openshift.com/provider", "codeready-toolchain").
 				HasLabel("toolchain.dev.openshift.com/tier", "fail") // the unknown tier that caused the error
 		})
 
-<<<<<<< HEAD
-=======
-		// then
-		require.Error(t, err)
-		AssertThatNSTemplateSet(t, namespaceName, username, fakeClient).
-			HasFinalizer().
-			HasConditions(UpdateFailed("failed to delete object 'toolchain-dev-edit' in namespace 'johnsmith-dev': mock error"))
-		AssertThatNamespace(t, username+"-dev", r.client).
-			HasNoOwnerReference().
-			HasLabel("toolchain.dev.openshift.com/owner", username).
-			HasLabel("toolchain.dev.openshift.com/revision", "abcde11").
-			HasLabel("toolchain.dev.openshift.com/type", "dev").
-			HasLabel("toolchain.dev.openshift.com/tier", "advanced"). // unchanged
-			HasLabel(toolchainv1alpha1.ProviderLabelKey, toolchainv1alpha1.ProviderLabelValue)
->>>>>>> 82b3f60f
 	})
 
 	t.Run("delete redundant objects", func(t *testing.T) {
 
 		t.Run("success", func(t *testing.T) {
 
-<<<<<<< HEAD
 			t.Run("with cluster resources", func(t *testing.T) {
 
 				t.Run("delete redundant namespace while upgrading tier", func(t *testing.T) {
@@ -788,43 +728,6 @@
 					codeNS := newNamespace("basic", username, "code", withRevision("abcde11"))
 					codeRole := newRole(devNS.Name, "basic-role-code")
 					r, req, fakeClient := prepareReconcile(t, namespaceName, username, nsTmplSet, devNS, devRole, codeNS, codeRole) // current user has also a 'code' NS
-=======
-		// then
-		require.NoError(t, err)
-		AssertThatNSTemplateSet(t, namespaceName, username, fakeClient).
-			HasFinalizer().
-			HasConditions(Updating()) // still in progress
-		AssertThatNamespace(t, codeNS.Name, r.client).
-			DoesNotExist() // namespace was deleted
-		AssertThatNamespace(t, devNS.Name, r.client).
-			HasNoOwnerReference().
-			HasLabel("toolchain.dev.openshift.com/owner", username).
-			HasLabel("toolchain.dev.openshift.com/revision", "abcde11").
-			HasLabel("toolchain.dev.openshift.com/type", "dev").
-			HasLabel("toolchain.dev.openshift.com/tier", "basic"). // not "upgraded" yet
-			HasLabel(toolchainv1alpha1.ProviderLabelKey, toolchainv1alpha1.ProviderLabelValue)
-
-		// when reconciling again
-		_, err = r.Reconcile(req)
-
-		// then
-		require.NoError(t, err)
-		AssertThatNSTemplateSet(t, namespaceName, username, fakeClient).
-			HasFinalizer().
-			HasConditions(Updating()) // still in progress
-		AssertThatNamespace(t, codeNS.Name, r.client).
-			DoesNotExist() // namespace was deleted
-		AssertThatNamespace(t, devNS.Name, r.client).
-			HasNoOwnerReference().
-			HasLabel("toolchain.dev.openshift.com/owner", username).
-			HasLabel("toolchain.dev.openshift.com/revision", "abcde11").
-			HasLabel("toolchain.dev.openshift.com/type", "dev").
-			HasLabel("toolchain.dev.openshift.com/tier", "advanced"). // "upgraded"
-			HasLabel(toolchainv1alpha1.ProviderLabelKey, toolchainv1alpha1.ProviderLabelValue)
-
-		// when reconciling again
-		_, err = r.Reconcile(req)
->>>>>>> 82b3f60f
 
 					// when
 					_, err := r.Reconcile(req)
@@ -852,12 +755,12 @@
 						HasLabel("toolchain.dev.openshift.com/owner", username).
 						HasLabel("toolchain.dev.openshift.com/revision", "abcde11").
 						HasLabel("toolchain.dev.openshift.com/type", "dev").
+						HasLabel("toolchain.dev.openshift.com/provider", "codeready-toolchain").
 						HasLabel("toolchain.dev.openshift.com/tier", "basic") // not upgraded yet
 
 					// when reconciling again
 					_, err = r.Reconcile(req)
 
-<<<<<<< HEAD
 					// then
 					require.NoError(t, err)
 					AssertThatNSTemplateSet(t, namespaceName, username, fakeClient).
@@ -869,6 +772,7 @@
 						HasLabel("toolchain.dev.openshift.com/revision", "abcde11").
 						HasLabel("toolchain.dev.openshift.com/type", "dev").
 						HasLabel("toolchain.dev.openshift.com/tier", "advanced"). // upgraded
+						HasLabel("toolchain.dev.openshift.com/provider", "codeready-toolchain").
 						HasResource("user-edit", &authv1.RoleBinding{}).
 						HasResource("toolchain-dev-edit", &rbacv1.Role{})
 
@@ -927,36 +831,6 @@
 					nsTmplSet := newNSTmplSet(namespaceName, username, "basic") // no cluster resources, so the "advancedCRQ" should be deleted
 					advancedCRQ := newClusterResourceQuota(username, "advanced")
 					r, req, fakeClient := prepareReconcile(t, namespaceName, username, nsTmplSet, advancedCRQ)
-					// fakeClient.MockUpdate = func(ctx context.Context, obj runtime.Object, opts ...client.UpdateOption) error {
-					// 	fmt.Printf("updating object of type '%T'\n", obj)
-					// 	if obj, ok := obj.(*unstructured.Unstructured); ok && obj.GetName() == "for-"+username {
-					// 		// make sure the object has the same generation as the existing one, ie, it was not updated
-					// 		obj.SetGeneration(1)
-					// 	}
-					// 	return fakeClient.Client.Update(ctx, obj, opts...)
-					// }
-					// fakeClient.MockDelete = func(ctx context.Context, obj runtime.Object, opts ...client.DeleteOption) error {
-					// 	if obj, ok := obj.(*unstructured.Unstructured); ok && obj.GetName() == "redundant-"+username {
-					// 		// make sure the object is marked as deleted so it won't be listed again (see below)
-					// 		redundantBasicCRQ.DeletionTimestamp = &metav1.Time{}
-					// 	}
-					// 	return fakeClient.Client.Delete(ctx, obj, opts...)
-					// }
-					// fakeClient.MockList = func(ctx context.Context, list runtime.Object, opts ...client.ListOption) error {
-					// 	// because the fake client does not support such a type of list :(
-					// 	if list, ok := list.(*unstructured.UnstructuredList); ok {
-					// 		if redundantBasicCRQ.DeletionTimestamp == nil {
-					// 			basicCRQObj, _ := runtime.DefaultUnstructuredConverter.ToUnstructured(redundantBasicCRQ)
-					// 			list.Items = []unstructured.Unstructured{
-					// 				{
-					// 					Object: basicCRQObj,
-					// 				},
-					// 			}
-					// 		}
-					// 		return nil
-					// 	}
-					// 	return fakeClient.Client.List(ctx, list, opts...)
-					// }
 
 					// when
 					_, err := r.Reconcile(req)
@@ -1010,12 +884,14 @@
 					HasLabel("toolchain.dev.openshift.com/owner", username).
 					HasLabel("toolchain.dev.openshift.com/revision", "abcde11").
 					HasLabel("toolchain.dev.openshift.com/type", "code").
+					HasLabel("toolchain.dev.openshift.com/provider", "codeready-toolchain").
 					HasLabel("toolchain.dev.openshift.com/tier", "basic") // unchanged, namespace was not deleted
 				AssertThatNamespace(t, username+"-dev", r.client).
 					HasNoOwnerReference().
 					HasLabel("toolchain.dev.openshift.com/owner", username).
 					HasLabel("toolchain.dev.openshift.com/revision", "abcde11").
 					HasLabel("toolchain.dev.openshift.com/type", "dev").
+					HasLabel("toolchain.dev.openshift.com/provider", "codeready-toolchain").
 					HasLabel("toolchain.dev.openshift.com/tier", "basic") // not upgraded
 			})
 
@@ -1051,6 +927,7 @@
 					HasLabel("toolchain.dev.openshift.com/owner", username).
 					HasLabel("toolchain.dev.openshift.com/revision", "abcde11").
 					HasLabel("toolchain.dev.openshift.com/type", "dev").
+					HasLabel("toolchain.dev.openshift.com/provider", "codeready-toolchain").
 					HasLabel("toolchain.dev.openshift.com/tier", "advanced") // unchanged
 			})
 
@@ -1061,27 +938,6 @@
 			})
 
 		})
-=======
-		// then
-		require.Error(t, err)
-		AssertThatNSTemplateSet(t, namespaceName, username, fakeClient).
-			HasFinalizer().
-			HasConditions(UpdateFailed("mock error"))
-		AssertThatNamespace(t, username+"-code", r.client).
-			HasNoOwnerReference().
-			HasLabel("toolchain.dev.openshift.com/owner", username).
-			HasLabel("toolchain.dev.openshift.com/revision", "abcde11").
-			HasLabel("toolchain.dev.openshift.com/type", "code").
-			HasLabel("toolchain.dev.openshift.com/tier", "basic"). // unchanged, namespace was not deleted
-			HasLabel(toolchainv1alpha1.ProviderLabelKey, toolchainv1alpha1.ProviderLabelValue)
-		AssertThatNamespace(t, username+"-dev", r.client).
-			HasNoOwnerReference().
-			HasLabel("toolchain.dev.openshift.com/owner", username).
-			HasLabel("toolchain.dev.openshift.com/revision", "abcde11").
-			HasLabel("toolchain.dev.openshift.com/type", "dev").
-			HasLabel("toolchain.dev.openshift.com/tier", "basic"). // not upgraded
-			HasLabel(toolchainv1alpha1.ProviderLabelKey, toolchainv1alpha1.ProviderLabelValue)
->>>>>>> 82b3f60f
 	})
 }
 
@@ -1479,16 +1335,6 @@
 		devNS := newNamespace("advanced", username, "dev", withRevision("abcde11"))
 		codeNS := newNamespace("advanced", username, "code", withRevision("abcde11"))
 		r, _ := prepareController(t, nsTmplSet, crq, devNS, codeNS)
-		// c.MockDelete = func(ctx context.Context, obj runtime.Object, opts ...client.DeleteOption) error {
-		// 	if obj, ok := obj.(*corev1.Namespace); ok {
-		// 		// mark namespaces as deleted...
-		// 		deletionTS := metav1.NewTime(time.Now())
-		// 		obj.SetDeletionTimestamp(&deletionTS)
-		// 		// ... but replace them in the fake client cache yet instead of deleting them
-		// 		return c.Client.Update(ctx, obj)
-		// 	}
-		// 	return c.Client.Delete(ctx, obj, opts...)
-		// }
 
 		t.Run("reconcile after nstemplateset deletion", func(t *testing.T) {
 			// given
@@ -1714,10 +1560,10 @@
 		ObjectMeta: metav1.ObjectMeta{
 			Name: fmt.Sprintf("%s-%s", username, typeName),
 			Labels: map[string]string{
-				"toolchain.dev.openshift.com/tier":  tier,
-				"toolchain.dev.openshift.com/owner": username,
-				"toolchain.dev.openshift.com/type":  typeName,
-				toolchainv1alpha1.ProviderLabelKey:  toolchainv1alpha1.ProviderLabelValue,
+				"toolchain.dev.openshift.com/tier":     tier,
+				"toolchain.dev.openshift.com/owner":    username,
+				"toolchain.dev.openshift.com/type":     typeName,
+				"toolchain.dev.openshift.com/provider": "codeready-toolchain",
 			},
 		},
 		Status: corev1.NamespaceStatus{Phase: corev1.NamespaceActive},
@@ -1742,7 +1588,7 @@
 			Namespace: namespace,
 			Name:      name,
 			Labels: map[string]string{
-				toolchainv1alpha1.ProviderLabelKey: toolchainv1alpha1.ProviderLabelValue,
+				"toolchain.dev.openshift.com/provider": "codeready-toolchain",
 			},
 		},
 	}
@@ -1826,26 +1672,12 @@
 - apiVersion: v1
   kind: Namespace
   metadata:
-    labels:
-<<<<<<< HEAD
-      toolchain.dev.openshift.com/provider: codeready-toolchain
-    name: ${USERNAME}-nsType`
-
-=======
-      project: codeready-toolchain
     name: ${USERNAME}-nsType
 `
->>>>>>> 82b3f60f
 	rb test.TemplateObject = `
 - apiVersion: authorization.openshift.io/v1
   kind: RoleBinding
   metadata:
-    labels:
-<<<<<<< HEAD
-      toolchain.dev.openshift.com/provider: codeready-toolchain
-=======
-      app: codeready-toolchain
->>>>>>> 82b3f60f
     name: user-edit
     namespace: ${USERNAME}-nsType
   roleRef:
@@ -1860,11 +1692,6 @@
 - apiVersion: rbac.authorization.k8s.io/v1
   kind: Role
   metadata:
-<<<<<<< HEAD
-    labels:
-      toolchain.dev.openshift.com/provider: codeready-toolchain
-=======
->>>>>>> 82b3f60f
     name: toolchain-dev-edit
     namespace: ${USERNAME}-nsType
   rules:
@@ -1885,8 +1712,6 @@
 - apiVersion: quota.openshift.io/v1
   kind: ClusterResourceQuota
   metadata:
-    labels:
-    toolchain.dev.openshift.com/provider: codeready-toolchain
     name: for-${USERNAME}
   spec:
     quota:
