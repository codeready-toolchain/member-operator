package nstemplateset

import (
	"context"
	"errors"
	"fmt"
	"strings"
	"testing"
	"time"

	toolchainv1alpha1 "github.com/codeready-toolchain/api/pkg/apis/toolchain/v1alpha1"
	"github.com/codeready-toolchain/member-operator/pkg/apis"
	. "github.com/codeready-toolchain/member-operator/test"
	"github.com/codeready-toolchain/toolchain-common/pkg/test"
	authv1 "github.com/openshift/api/authorization/v1"
	quotav1 "github.com/openshift/api/quota/v1"
	templatev1 "github.com/openshift/api/template/v1"
	"github.com/stretchr/testify/assert"
	"github.com/stretchr/testify/require"
	corev1 "k8s.io/api/core/v1"
	rbacv1 "k8s.io/api/rbac/v1"
	"k8s.io/api/rbac/v1alpha1"
	"k8s.io/apimachinery/pkg/api/meta"
	"k8s.io/apimachinery/pkg/api/resource"
	metav1 "k8s.io/apimachinery/pkg/apis/meta/v1"
	"k8s.io/apimachinery/pkg/apis/meta/v1/unstructured"
	"k8s.io/apimachinery/pkg/runtime"
	"k8s.io/apimachinery/pkg/runtime/serializer"
	"k8s.io/apimachinery/pkg/types"
	"k8s.io/client-go/kubernetes/scheme"
	"sigs.k8s.io/controller-runtime/pkg/client"
	"sigs.k8s.io/controller-runtime/pkg/reconcile"
	logf "sigs.k8s.io/controller-runtime/pkg/runtime/log"
)

func TestReconcileAddFinalizer(t *testing.T) {

	logf.SetLogger(logf.ZapLogger(true))
	// given
	username := "johnsmith"
	namespaceName := "toolchain-member"

	t.Run("add a finalizer when missing", func(t *testing.T) {
		t.Run("success", func(t *testing.T) {
			// given
			nsTmplSet := newNSTmplSet(namespaceName, username, "basic", withoutFinalizer())
			r, req, fakeClient := prepareReconcile(t, namespaceName, username, nsTmplSet)

			// when
			res, err := r.Reconcile(req)

			// then
			require.NoError(t, err)
			assert.Equal(t, reconcile.Result{}, res)
			AssertThatNSTemplateSet(t, namespaceName, username, fakeClient).
				HasFinalizer()
		})

		t.Run("failure", func(t *testing.T) {
			// given
			nsTmplSet := newNSTmplSet(namespaceName, username, "basic", withoutFinalizer())
			r, req, fakeClient := prepareReconcile(t, namespaceName, username, nsTmplSet)
			fakeClient.MockUpdate = func(ctx context.Context, obj runtime.Object, opts ...client.UpdateOption) error {
				fmt.Printf("updating object of type '%T'\n", obj)
				return fmt.Errorf("mock error")
			}

			// when
			res, err := r.Reconcile(req)

			// then
			require.Error(t, err)
			assert.Equal(t, reconcile.Result{}, res)
			AssertThatNSTemplateSet(t, namespaceName, username, fakeClient).
				DoesNotHaveFinalizer()
		})
	})

}

func TestReconcileProvisionOK(t *testing.T) {

	logf.SetLogger(logf.ZapLogger(true))
	// given
	username := "johnsmith"
	namespaceName := "toolchain-member"

	t.Run("status provisioned when cluster resources are missing", func(t *testing.T) {
		// given
		nsTmplSet := newNSTmplSet(namespaceName, username, "basic", withNamespaces("dev", "code"))
		// create namespaces (and assume they are complete since they have the expected revision number)
		devNS := newNamespace("basic", username, "dev", withTemplateRef())
		codeNS := newNamespace("basic", username, "code", withTemplateRef())
		r, req, fakeClient := prepareReconcile(t, namespaceName, username, nsTmplSet, devNS, codeNS)

		// when
		res, err := r.Reconcile(req)

		// then
		require.NoError(t, err)
		assert.Equal(t, reconcile.Result{}, res)
		AssertThatNSTemplateSet(t, namespaceName, username, fakeClient).
			HasFinalizer().
			HasSpecNamespaces("dev", "code").
			HasConditions(Provisioned())
		AssertThatNamespace(t, username+"-dev", fakeClient).
			HasLabel("toolchain.dev.openshift.com/owner", username).
			HasLabel("toolchain.dev.openshift.com/type", "dev").
			HasLabel("toolchain.dev.openshift.com/templateref", "basic-dev-abcde11").
			HasLabel("toolchain.dev.openshift.com/tier", "basic").
			HasLabel(toolchainv1alpha1.ProviderLabelKey, toolchainv1alpha1.ProviderLabelValue)
		AssertThatNamespace(t, username+"-code", fakeClient).
			HasLabel("toolchain.dev.openshift.com/owner", username).
			HasLabel("toolchain.dev.openshift.com/type", "code").
			HasLabel("toolchain.dev.openshift.com/templateref", "basic-code-abcde11").
			HasLabel("toolchain.dev.openshift.com/tier", "basic").
			HasLabel(toolchainv1alpha1.ProviderLabelKey, toolchainv1alpha1.ProviderLabelValue)
	})

	t.Run("status provisioned with cluster resources", func(t *testing.T) {
		// given
		// create cluster resources
		crq := newClusterResourceQuota(username, "advanced")
		crb := newTektonClusterRoleBinding(username, "advanced")
		// create namespaces (and assume they are complete since they have the expected revision number)
		devNS := newNamespace("advanced", username, "dev", withTemplateRef())
		codeNS := newNamespace("advanced", username, "code", withTemplateRef())
		nsTmplSet := newNSTmplSet(namespaceName, username, "advanced", withNamespaces("dev", "code"), withClusterResources())
		r, req, fakeClient := prepareReconcile(t, namespaceName, username, nsTmplSet, crq, devNS, codeNS, crb)

		// when
		res, err := r.Reconcile(req)

		// then
		require.NoError(t, err)
		assert.Equal(t, reconcile.Result{}, res)
		AssertThatNSTemplateSet(t, namespaceName, username, fakeClient).
			HasFinalizer().
			HasSpecNamespaces("dev", "code").
			HasConditions(Provisioned())
		AssertThatCluster(t, fakeClient).
			HasResource("for-"+username, &quotav1.ClusterResourceQuota{})
	})

	t.Run("should not create ClusterResource objects when the field is nil but provision namespace", func(t *testing.T) {
		// given
		nsTmplSet := newNSTmplSet(namespaceName, username, "advanced", withNamespaces("dev", "code"))
		r, req, fakeClient := prepareReconcile(t, namespaceName, username, nsTmplSet)

		// when
		res, err := r.Reconcile(req)

		// then
		require.NoError(t, err)
		assert.Equal(t, reconcile.Result{}, res)
		AssertThatNSTemplateSet(t, namespaceName, username, fakeClient).
			HasFinalizer().
			HasSpecNamespaces("dev", "code").
			HasConditions(Provisioning())
		AssertThatNamespace(t, username+"-dev", r.client).
			HasNoOwnerReference().
			HasLabel("toolchain.dev.openshift.com/owner", username).
			HasLabel("toolchain.dev.openshift.com/type", "dev").
			HasLabel(toolchainv1alpha1.ProviderLabelKey, toolchainv1alpha1.ProviderLabelValue).
			HasNoLabel("toolchain.dev.openshift.com/templateref").
			HasNoLabel("toolchain.dev.openshift.com/tier")
	})

	t.Run("no NSTemplateSet available", func(t *testing.T) {
		// given
		r, req, _ := prepareReconcile(t, namespaceName, username)

		// when
		res, err := r.Reconcile(req)

		// then
		require.NoError(t, err)
		assert.Equal(t, reconcile.Result{}, res)
	})
}

func TestReconcileUpdate(t *testing.T) {

	logf.SetLogger(logf.ZapLogger(true))
	// given
	username := "johnsmith"
	namespaceName := "toolchain-member"

	t.Run("upgrade from basic to advanced tier", func(t *testing.T) {

		t.Run("create ClusterResourceQuota", func(t *testing.T) {
			// given
			nsTmplSet := newNSTmplSet(namespaceName, username, "advanced", withNamespaces("dev"), withClusterResources())
			// create namespace (and assume it is complete since it has the expected revision number)
			devNS := newNamespace("basic", username, "dev", withTemplateRef())
			codeNS := newNamespace("basic", username, "code", withTemplateRef())
			devRo := newRole(devNS.Name, "rbac-edit")
			codeRo := newRole(codeNS.Name, "rbac-edit")
			r, req, fakeClient := prepareReconcile(t, namespaceName, username, nsTmplSet, devNS, codeNS, devRo, codeRo)

			err := fakeClient.Update(context.TODO(), nsTmplSet)
			require.NoError(t, err)

			// when - should create ClusterResourceQuota
			_, err = r.Reconcile(req)

			// then
			require.NoError(t, err)
			AssertThatNSTemplateSet(t, namespaceName, username, fakeClient).
				HasFinalizer().
				HasConditions(Updating())
			AssertThatCluster(t, fakeClient).
				HasResource("for-"+username, &quotav1.ClusterResourceQuota{},
<<<<<<< HEAD
					WithLabel("toolchain.dev.openshift.com/tier", "advanced")). // upgraded
				HasNoResource(username+"-tekton-view", &v1alpha1.ClusterRoleBinding{})
=======
					WithLabel("toolchain.dev.openshift.com/templateref", "advanced-clusterresources-12345bb"),
					WithLabel("toolchain.dev.openshift.com/tier", "advanced")) // upgraded
>>>>>>> 13689fcd
			for _, nsType := range []string{"code", "dev"} {
				AssertThatNamespace(t, username+"-"+nsType, r.client).
					HasNoOwnerReference().
					HasLabel("toolchain.dev.openshift.com/owner", username).
					HasLabel("toolchain.dev.openshift.com/templateref", "basic-"+nsType+"-abcde11"). // not upgraded yet
					HasLabel("toolchain.dev.openshift.com/tier", "basic").
					HasLabel("toolchain.dev.openshift.com/type", nsType).
					HasLabel("toolchain.dev.openshift.com/provider", "codeready-toolchain").
					HasResource("rbac-edit", &rbacv1.Role{})
			}

			t.Run("create ClusterRoleBinding", func(t *testing.T) {
				// when - should create ClusterResourceQuota
				_, err = r.Reconcile(req)

				// then
				require.NoError(t, err)
				AssertThatNSTemplateSet(t, namespaceName, username, fakeClient).
					HasFinalizer().
<<<<<<< HEAD
					HasConditions(Updating())
				AssertThatCluster(t, fakeClient).
					HasResource("for-"+username, &quotav1.ClusterResourceQuota{},
						WithLabel("toolchain.dev.openshift.com/tier", "advanced")). // upgraded
					HasResource(username+"-tekton-view", &v1alpha1.ClusterRoleBinding{})
				for _, nsType := range []string{"code", "dev"} {
					AssertThatNamespace(t, username+"-"+nsType, r.client).
						HasNoOwnerReference().
						HasLabel("toolchain.dev.openshift.com/revision", "abcde11").
						HasLabel("toolchain.dev.openshift.com/owner", username).
						HasLabel("toolchain.dev.openshift.com/tier", "basic"). // not upgraded yet
						HasLabel("toolchain.dev.openshift.com/type", nsType).
						HasLabel("toolchain.dev.openshift.com/provider", "codeready-toolchain").
						HasResource("rbac-edit", &rbacv1.Role{})
				}
=======
					HasConditions(Updating()) // still in progress
				AssertThatNamespace(t, codeNS.Name, r.client).
					DoesNotExist() // namespace was deleted
				AssertThatNamespace(t, devNS.Name, r.client).
					HasNoOwnerReference().
					HasLabel("toolchain.dev.openshift.com/owner", username).
					HasLabel("toolchain.dev.openshift.com/type", "dev").
					HasLabel("toolchain.dev.openshift.com/provider", "codeready-toolchain").
					HasLabel("toolchain.dev.openshift.com/templateref", "basic-dev-abcde11"). // not upgraded yet
					HasLabel("toolchain.dev.openshift.com/tier", "basic")
>>>>>>> 13689fcd

				t.Run("delete redundant namespace", func(t *testing.T) {

					// when - should delete the -code namespace
					_, err := r.Reconcile(req)

					// then
					require.NoError(t, err)
					AssertThatNSTemplateSet(t, namespaceName, username, fakeClient).
						HasFinalizer().
<<<<<<< HEAD
						HasConditions(Updating()) // still in progress
=======
						HasConditions(Updating())
					AssertThatCluster(t, fakeClient).
						HasResource("for-"+username, &quotav1.ClusterResourceQuota{},
							WithLabel("toolchain.dev.openshift.com/templateref", "advanced-clusterresources-12345bb"),
							WithLabel("toolchain.dev.openshift.com/tier", "advanced"))
>>>>>>> 13689fcd
					AssertThatNamespace(t, codeNS.Name, r.client).
						DoesNotExist() // namespace was deleted
					AssertThatNamespace(t, devNS.Name, r.client).
						HasNoOwnerReference().
						HasLabel("toolchain.dev.openshift.com/owner", username).
<<<<<<< HEAD
						HasLabel("toolchain.dev.openshift.com/revision", "abcde11").
=======
						HasLabel("toolchain.dev.openshift.com/templateref", "advanced-dev-abcde11").
						HasLabel("toolchain.dev.openshift.com/tier", "advanced").
>>>>>>> 13689fcd
						HasLabel("toolchain.dev.openshift.com/type", "dev").
						HasLabel("toolchain.dev.openshift.com/provider", "codeready-toolchain").
						HasLabel("toolchain.dev.openshift.com/tier", "basic") // not upgraded yet

					t.Run("upgrade the dev namespace", func(t *testing.T) {

						// when - should upgrade the namespace
						_, err = r.Reconcile(req)

						// then
						require.NoError(t, err)
						// NSTemplateSet provisioning is complete
						AssertThatNSTemplateSet(t, namespaceName, username, fakeClient).
							HasFinalizer().
							HasConditions(Updating())
						AssertThatCluster(t, fakeClient).
							HasResource("for-"+username, &quotav1.ClusterResourceQuota{},
								WithLabel("toolchain.dev.openshift.com/templateref", "advanced-clusterresources-12345bb"),
								WithLabel("toolchain.dev.openshift.com/tier", "advanced"))
						AssertThatNamespace(t, codeNS.Name, r.client).
							DoesNotExist()
						AssertThatNamespace(t, username+"-dev", r.client).
							HasNoOwnerReference().
							HasLabel("toolchain.dev.openshift.com/owner", username).
<<<<<<< HEAD
=======
							HasLabel("toolchain.dev.openshift.com/templateref", "advanced-dev-abcde11").
>>>>>>> 13689fcd
							HasLabel("toolchain.dev.openshift.com/tier", "advanced").
							HasLabel("toolchain.dev.openshift.com/type", "dev").
							HasLabel("toolchain.dev.openshift.com/provider", "codeready-toolchain")

						t.Run("when nothing to upgrade, then it should be provisioned", func(t *testing.T) {

							// when - should check if everything is OK and set status to provisioned
							_, err = r.Reconcile(req)

							// then
							require.NoError(t, err)
							// NSTemplateSet provisioning is complete
							AssertThatNSTemplateSet(t, namespaceName, username, fakeClient).
								HasFinalizer().
								HasConditions(Provisioned())
							AssertThatCluster(t, fakeClient).
								HasResource("for-"+username, &quotav1.ClusterResourceQuota{},
									WithLabel("toolchain.dev.openshift.com/tier", "advanced"))
							AssertThatNamespace(t, username+"-dev", r.client).
								HasNoOwnerReference().
								HasLabel("toolchain.dev.openshift.com/revision", "abcde11").
								HasLabel("toolchain.dev.openshift.com/owner", username).
								HasLabel("toolchain.dev.openshift.com/tier", "advanced"). // not updgraded yet
								HasLabel("toolchain.dev.openshift.com/type", "dev").
								HasLabel("toolchain.dev.openshift.com/provider", "codeready-toolchain").
								HasResource("user-edit", &authv1.RoleBinding{}) // role has been removed
						})
					})
				})
			})
		})
	})
}

func TestReconcileProvisionFail(t *testing.T) {
	logf.SetLogger(logf.ZapLogger(true))

	// given
	username := "johnsmith"
	namespaceName := "toolchain-member"

	t.Run("fail to get nstmplset", func(t *testing.T) {
		// given
		r, req, fakeClient := prepareReconcile(t, namespaceName, username)
		fakeClient.MockGet = func(ctx context.Context, key client.ObjectKey, obj runtime.Object) error {
			return errors.New("unable to get NSTemplate")
		}

		// when
		res, err := r.Reconcile(req)

		// then
		require.Error(t, err)
		assert.Contains(t, err.Error(), "unable to get NSTemplate")
		assert.Equal(t, reconcile.Result{}, res)
	})

	t.Run("fail to update status", func(t *testing.T) {
		// given
		nsTmplSet := newNSTmplSet(namespaceName, username, "basic", withNamespaces("dev", "code"))
		r, req, fakeClient := prepareReconcile(t, namespaceName, username, nsTmplSet)
		fakeClient.MockStatusUpdate = func(ctx context.Context, obj runtime.Object, opts ...client.UpdateOption) error {
			return errors.New("unable to update status")
		}

		// when
		res, err := r.Reconcile(req)

		// then
		require.Error(t, err)
		assert.Contains(t, err.Error(), "unable to update status")
		assert.Equal(t, reconcile.Result{}, res)
		AssertThatNSTemplateSet(t, namespaceName, username, fakeClient).
			HasFinalizer().
			HasNoConditions() // since we're unable to update the status
	})

	t.Run("no namespace", func(t *testing.T) {
		// given
		r, _ := prepareController(t)
		req := newReconcileRequest("", username)

		// when
		res, err := r.Reconcile(req)

		// then
		require.Error(t, err)
		assert.Contains(t, err.Error(), "WATCH_NAMESPACE must be set")
		assert.Equal(t, reconcile.Result{}, res)
	})
}

func TestDeleteNSTemplateSet(t *testing.T) {
	username := "johnsmith"
	namespaceName := "toolchain-member"

	t.Run("with cluster resources and 2 user namespaces to delete", func(t *testing.T) {
		// given an NSTemplateSet resource and 2 active user namespaces ("dev" and "code")
		nsTmplSet := newNSTmplSet(namespaceName, username, "advanced", withNamespaces("dev", "code"), withDeletionTs(), withClusterResources())
		crq := newClusterResourceQuota(username, "advanced")
		devNS := newNamespace("advanced", username, "dev", withTemplateRef())
		codeNS := newNamespace("advanced", username, "code", withTemplateRef())
		r, _ := prepareController(t, nsTmplSet, crq, devNS, codeNS)

		t.Run("reconcile after nstemplateset deletion triggers deletion of the first namespace", func(t *testing.T) {
			// given
			req := newReconcileRequest(namespaceName, username)

			// when a first reconcile loop was triggered (because a cluster resource quota was deleted)
			_, err := r.Reconcile(req)

			// then
			require.NoError(t, err)
			// get the first namespace and check its deletion timestamp
			firstNSName := fmt.Sprintf("%s-dev", username)
			AssertThatNamespace(t, firstNSName, r.client).DoesNotExist()
			// get the NSTemplateSet resource again and check its status
			AssertThatNSTemplateSet(t, namespaceName, username, r.client).
				HasFinalizer(). // the finalizer should NOT have been removed yet
				HasConditions(Terminating())

			t.Run("reconcile after first user namespace deletion triggers deletion of the second namespace", func(t *testing.T) {
				// given
				req := newReconcileRequest(namespaceName, username)

				// when a second reconcile loop was triggered (because a user namespace was deleted)
				_, err := r.Reconcile(req)

				// then
				require.NoError(t, err)
				// get the second namespace and check its deletion timestamp
				secondtNSName := fmt.Sprintf("%s-code", username)
				AssertThatNamespace(t, secondtNSName, r.client).DoesNotExist()
				// get the NSTemplateSet resource again and check its finalizers and status
				AssertThatNSTemplateSet(t, namespaceName, username, r.client).
					HasFinalizer(). // the finalizer should not have been removed either
					HasConditions(Terminating())

				t.Run("reconcile after second user namespace deletion triggers deletion of CRQ", func(t *testing.T) {
					// given a third reconcile loop was triggered (because a user namespace was deleted)
					req := newReconcileRequest(namespaceName, username)

					// when
					_, err := r.Reconcile(req)

					// then
					require.NoError(t, err)
					AssertThatNSTemplateSet(t, namespaceName, username, r.client).
						HasFinalizer(). // the finalizer should NOT have been removed yet
						HasConditions(Terminating())
					AssertThatCluster(t, r.client).
						HasNoResource("for-"+username, &quotav1.ClusterResourceQuota{}) // resource was deleted

					t.Run("reconcile after cluster resource quota deletion triggers removal of the finalizer", func(t *testing.T) {
						// given
						req := newReconcileRequest(namespaceName, username)

						// when a last reconcile loop is triggered (when the NSTemplateSet resource is marked for deletion and there's a finalizer)
						_, err := r.Reconcile(req)

						// then
						require.NoError(t, err)
						// get the NSTemplateSet resource again and check its finalizers and status
						AssertThatNSTemplateSet(t, namespaceName, username, r.client).
							DoesNotHaveFinalizer(). // the finalizer should have been removed now
							HasConditions(Terminating())
						AssertThatCluster(t, r.client).HasNoResource("for-"+username, &quotav1.ClusterResourceQuota{})

						t.Run("final reconcile after successful deletion", func(t *testing.T) {
							// given
							req := newReconcileRequest(namespaceName, username)

							// when
							_, err := r.Reconcile(req)

							// then
							require.NoError(t, err)
							// get the NSTemplateSet resource again and check its finalizers and status
							AssertThatNSTemplateSet(t, namespaceName, username, r.client).
								DoesNotHaveFinalizer(). // the finalizer should have been removed now
								HasConditions(Terminating())
						})
					})
				})
			})
		})
	})

	t.Run("delete when there is no finalizer", func(t *testing.T) {
		// given an NSTemplateSet resource which is being deleted and whose finalizer was already removed
		nsTmplSet := newNSTmplSet(namespaceName, username, "basic", withoutFinalizer(), withDeletionTs(), withClusterResources(), withNamespaces("dev", "code"))
		r, req, _ := prepareReconcile(t, namespaceName, username, nsTmplSet)

		// when a reconcile loop is triggered
		_, err := r.Reconcile(req)

		// then
		require.NoError(t, err)
		AssertThatNSTemplateSet(t, namespaceName, username, r.client).
			DoesNotHaveFinalizer() // finalizer was not added and nothing else was done
	})
}

func prepareReconcile(t *testing.T, namespaceName, name string, initObjs ...runtime.Object) (*NSTemplateSetReconciler, reconcile.Request, *test.FakeClient) {
	r, fakeClient := prepareController(t, initObjs...)
	return r, newReconcileRequest(namespaceName, name), fakeClient
}

func prepareApiClient(t *testing.T, initObjs ...runtime.Object) (*apiClient, *test.FakeClient) {
	s := scheme.Scheme
	err := apis.AddToScheme(s)
	require.NoError(t, err)
	codecFactory := serializer.NewCodecFactory(s)
	decoder := codecFactory.UniversalDeserializer()
	fakeClient := test.NewFakeClient(t, initObjs...)

	// objects created from OpenShift templates are `*unstructured.Unstructured`,
	// which causes troubles when calling the `List` method on the fake client,
	// so we're explicitly converting the objects during their creation and update
	fakeClient.MockCreate = func(ctx context.Context, obj runtime.Object, opts ...client.CreateOption) error {
		o, err := toStructured(obj, decoder)
		if err != nil {
			return err
		}
		if err := test.Create(fakeClient, ctx, o, opts...); err != nil {
			return err
		}
		return passGeneration(o, obj)
	}
	fakeClient.MockUpdate = func(ctx context.Context, obj runtime.Object, opts ...client.UpdateOption) error {
		o, err := toStructured(obj, decoder)
		if err != nil {
			return err
		}
		if err := test.Update(fakeClient, ctx, o, opts...); err != nil {
			return err
		}
		return passGeneration(o, obj)
	}
	return &apiClient{
		client:             fakeClient,
		scheme:             s,
		getTemplateContent: getTemplateContent(decoder),
	}, fakeClient
}

func prepareStatusManager(t *testing.T, initObjs ...runtime.Object) (*statusManager, *test.FakeClient) {
	apiClient, fakeClient := prepareApiClient(t, initObjs...)
	return &statusManager{
		apiClient: apiClient,
	}, fakeClient
}

func prepareNamespacesManager(t *testing.T, initObjs ...runtime.Object) (*namespacesManager, *test.FakeClient) {
	statusManager, fakeClient := prepareStatusManager(t, initObjs...)
	return &namespacesManager{
		statusManager: statusManager,
	}, fakeClient
}

func prepareClusterResourcesManager(t *testing.T, initObjs ...runtime.Object) (*clusterResourcesManager, *test.FakeClient) {
	statusManager, fakeClient := prepareStatusManager(t, initObjs...)
	return &clusterResourcesManager{
		statusManager: statusManager,
	}, fakeClient
}

func prepareController(t *testing.T, initObjs ...runtime.Object) (*NSTemplateSetReconciler, *test.FakeClient) {
	apiClient, fakeClient := prepareApiClient(t, initObjs...)
	return newReconciler(apiClient), fakeClient
}

func passGeneration(from, to runtime.Object) error {
	fromMeta, err := meta.Accessor(from)
	if err != nil {
		return err
	}
	toMeta, err := meta.Accessor(to)
	if err != nil {
		return err
	}
	toMeta.SetGeneration(fromMeta.GetGeneration())
	return nil
}

func toStructured(obj runtime.Object, decoder runtime.Decoder) (runtime.Object, error) {
	if u, ok := obj.(*unstructured.Unstructured); ok {
		data, err := u.MarshalJSON()
		if err != nil {
			return nil, err
		}
		switch obj.GetObjectKind().GroupVersionKind().Kind {
		case "ClusterResourceQuota":
			crq := &quotav1.ClusterResourceQuota{}
			_, _, err = decoder.Decode(data, nil, crq)
			return crq, err
		case "ClusterRoleBinding":
			crb := &v1alpha1.ClusterRoleBinding{}
			_, _, err = decoder.Decode(data, nil, crb)
			return crb, err
		}
	}
	return obj, nil
}

func newReconcileRequest(namespaceName, name string) reconcile.Request {
	return reconcile.Request{
		NamespacedName: types.NamespacedName{
			Namespace: namespaceName,
			Name:      name,
		},
	}
}

func newNSTmplSet(namespaceName, name, tier string, options ...nsTmplSetOption) *toolchainv1alpha1.NSTemplateSet { // nolint: unparam
	nsTmplSet := &toolchainv1alpha1.NSTemplateSet{
		ObjectMeta: metav1.ObjectMeta{
			Namespace:  namespaceName,
			Name:       name,
			Finalizers: []string{toolchainv1alpha1.FinalizerName},
		},
		Spec: toolchainv1alpha1.NSTemplateSetSpec{
			TierName:   tier,
			Namespaces: []toolchainv1alpha1.NSTemplateSetNamespace{},
		},
	}
	for _, set := range options {
		set(nsTmplSet)
	}
	return nsTmplSet
}

type nsTmplSetOption func(*toolchainv1alpha1.NSTemplateSet)

func withoutFinalizer() nsTmplSetOption {
	return func(nsTmplSet *toolchainv1alpha1.NSTemplateSet) {
		nsTmplSet.Finalizers = []string{}
	}
}

func withDeletionTs() nsTmplSetOption {
	return func(nsTmplSet *toolchainv1alpha1.NSTemplateSet) {
		deletionTS := metav1.NewTime(time.Now())
		nsTmplSet.SetDeletionTimestamp(&deletionTS)
	}
}

func withNamespaces(types ...string) nsTmplSetOption {
	return func(nsTmplSet *toolchainv1alpha1.NSTemplateSet) {
		nss := make([]toolchainv1alpha1.NSTemplateSetNamespace, len(types))
		for index, nsType := range types {
			nss[index] = toolchainv1alpha1.NSTemplateSetNamespace{
				TemplateRef: NewTierTemplateName(nsTmplSet.Spec.TierName, nsType, "abcde11"),
			}
		}
		nsTmplSet.Spec.Namespaces = nss
	}
}

func withClusterResources() nsTmplSetOption {
	return func(nsTmplSet *toolchainv1alpha1.NSTemplateSet) {
		nsTmplSet.Spec.ClusterResources = &toolchainv1alpha1.NSTemplateSetClusterResources{
			TemplateRef: NewTierTemplateName(nsTmplSet.Spec.TierName, "clusterresources", "12345bb"),
		}
	}
}

func withConditions(conditions ...toolchainv1alpha1.Condition) nsTmplSetOption {
	return func(nsTmplSet *toolchainv1alpha1.NSTemplateSet) {
		nsTmplSet.Status.Conditions = conditions
	}
}

func newNamespace(tier, username, typeName string, options ...namespaceOption) *corev1.Namespace {
	labels := map[string]string{
		"toolchain.dev.openshift.com/owner":    username,
		"toolchain.dev.openshift.com/type":     typeName,
		"toolchain.dev.openshift.com/provider": "codeready-toolchain",
	}
	if tier != "" {
		labels["toolchain.dev.openshift.com/templateref"] = NewTierTemplateName(tier, typeName, "abcde11")
		labels["toolchain.dev.openshift.com/tier"] = tier
	}
	ns := &corev1.Namespace{
		ObjectMeta: metav1.ObjectMeta{
			Name:   fmt.Sprintf("%s-%s", username, typeName),
			Labels: labels,
		},
		Status: corev1.NamespaceStatus{Phase: corev1.NamespaceActive},
	}
	for _, set := range options {
		set(ns, tier, typeName)
	}
	return ns
}

type namespaceOption func(ns *corev1.Namespace, tier string, typeName string)

func withTemplateRef() namespaceOption { // nolint: unparam
	return func(ns *corev1.Namespace, tier string, typeName string) {
		ns.ObjectMeta.Labels["toolchain.dev.openshift.com/templateref"] = NewTierTemplateName(tier, typeName, "abcde11")
	}
}

func newRoleBinding(namespace, name string) *authv1.RoleBinding { //nolint: unparam
	return &authv1.RoleBinding{
		ObjectMeta: metav1.ObjectMeta{
			Namespace: namespace,
			Name:      name,
			Labels: map[string]string{
				"toolchain.dev.openshift.com/provider": "codeready-toolchain",
			},
		},
	}
}

func newRole(namespace, name string) *rbacv1.Role { //nolint: unparam
	return &rbacv1.Role{
		ObjectMeta: metav1.ObjectMeta{
			Namespace: namespace,
			Name:      name,
			Labels: map[string]string{
				"toolchain.dev.openshift.com/provider": "codeready-toolchain",
			},
		},
	}
}

func newTektonClusterRoleBinding(username, tier string) *v1alpha1.ClusterRoleBinding {
	return &v1alpha1.ClusterRoleBinding{
		TypeMeta: metav1.TypeMeta{
			Kind:       "ClusterRoleBinding",
			APIVersion: v1alpha1.SchemeGroupVersion.String(),
		},
		ObjectMeta: metav1.ObjectMeta{
			Labels: map[string]string{
				"toolchain.dev.openshift.com/provider": "codeready-toolchain",
				"toolchain.dev.openshift.com/tier":     tier,
				"toolchain.dev.openshift.com/revision": "12345bb",
				"toolchain.dev.openshift.com/owner":    username,
				"toolchain.dev.openshift.com/type":     ClusterResources,
			},
			Name:       username + "-tekton-view",
			Generation: int64(1),
		},
		RoleRef: v1alpha1.RoleRef{
			APIGroup: "rbac.authorization.k8s.io",
			Kind:     "ClusterRole",
			Name:     "tekton-view-for-" + username,
		},
		Subjects: []v1alpha1.Subject{{
			Kind: "User",
			Name: username,
		}},
	}
}

func newClusterResourceQuota(username, tier string) *quotav1.ClusterResourceQuota {
	return &quotav1.ClusterResourceQuota{
		TypeMeta: metav1.TypeMeta{
			Kind:       "ClusterResourceQuota",
			APIVersion: quotav1.GroupVersion.String(),
		},
		ObjectMeta: metav1.ObjectMeta{
			Labels: map[string]string{
<<<<<<< HEAD
				"toolchain.dev.openshift.com/provider": "codeready-toolchain",
				"toolchain.dev.openshift.com/tier":     tier,
				"toolchain.dev.openshift.com/revision": "12345bb",
				"toolchain.dev.openshift.com/owner":    username,
				"toolchain.dev.openshift.com/type":     ClusterResources,
=======
				"toolchain.dev.openshift.com/provider":    "codeready-toolchain",
				"toolchain.dev.openshift.com/owner":       username,
				"toolchain.dev.openshift.com/templateref": NewTierTemplateName(tier, "clusterresources", "12345bb"),
				"toolchain.dev.openshift.com/tier":        tier,
>>>>>>> 13689fcd
			},
			Annotations: map[string]string{},
			Name:        "for-" + username,
			Generation:  int64(1),
		},
		Spec: quotav1.ClusterResourceQuotaSpec{
			Quota: corev1.ResourceQuotaSpec{
				Hard: map[corev1.ResourceName]resource.Quantity{
					"limits.cpu":    resource.MustParse("2000m"),
					"limits.memory": resource.MustParse("10Gi"),
				},
			},
			Selector: quotav1.ClusterResourceQuotaSelector{
				AnnotationSelector: map[string]string{
					"openshift.io/requester": username,
				},
			},
		},
	}
}

func getTemplateContent(decoder runtime.Decoder) func(templateRef string) (*tierTemplate, error) {
	return func(templateRef string) (*tierTemplate, error) {
		refParts := strings.Split(templateRef, "-")
		tierName := refParts[0]
		typeName := refParts[1]
		if typeName == "fail" || tierName == "fail" {
			return nil, fmt.Errorf("failed to retrieve template")
		}
		var tmplContent string
		switch tierName {
		case "advanced": // assume that this tier has a "cluster resources" template
			switch typeName {
<<<<<<< HEAD
			case ClusterResources:
				tmplContent = test.CreateTemplate(test.WithObjects(advancedCrq, clusterTektonRb), test.WithParams(username))
=======
			case "clusterresources":
				tmplContent = test.CreateTemplate(test.WithObjects(advancedCrq), test.WithParams(username))
>>>>>>> 13689fcd
			default:
				tmplContent = test.CreateTemplate(test.WithObjects(ns, rb, role, rbacRb), test.WithParams(username))
			}
		case "basic":
			switch typeName {
			case "clusterresources": // assume that this tier has no "cluster resources" template
				return nil, nil
			default:
				tmplContent = test.CreateTemplate(test.WithObjects(ns, rb), test.WithParams(username))
			}
		case "team": // assume that this tier has a "cluster resources" template
			switch typeName {
<<<<<<< HEAD
			case ClusterResources:
				tmplContent = test.CreateTemplate(test.WithObjects(teamCrq, clusterTektonRb), test.WithParams(username))
=======
			case "clusterresources":
				tmplContent = test.CreateTemplate(test.WithObjects(teamCrq), test.WithParams(username))
>>>>>>> 13689fcd
			default:
				tmplContent = test.CreateTemplate(test.WithObjects(ns, rb, role, rbacRb), test.WithParams(username))
			}
		case "withemptycrq":
			switch typeName {
<<<<<<< HEAD
			case ClusterResources:
				tmplContent = test.CreateTemplate(test.WithObjects(advancedCrq, emptyCrq, clusterTektonRb), test.WithParams(username))
=======
			case "clusterresources":
				tmplContent = test.CreateTemplate(test.WithObjects(advancedCrq, emptyCrq), test.WithParams(username))
>>>>>>> 13689fcd
			default:
				tmplContent = test.CreateTemplate(test.WithObjects(ns, rb, role), test.WithParams(username))
			}
		default:
			return nil, fmt.Errorf("no template for tier '%s'", tierName)
		}
		tmplContent = strings.ReplaceAll(tmplContent, "nsType", typeName)
		tmpl := templatev1.Template{}
		_, _, err := decoder.Decode([]byte(tmplContent), nil, &tmpl)
		if err != nil {
			return nil, err
		}
		return &tierTemplate{
			templateRef: templateRef,
			tierName:    tierName,
			typeName:    typeName,
			template:    tmpl,
		}, err
	}
}

var (
	ns test.TemplateObject = `
- apiVersion: v1
  kind: Namespace
  metadata:
    name: ${USERNAME}-nsType
`
	rb test.TemplateObject = `
- apiVersion: authorization.openshift.io/v1
  kind: RoleBinding
  metadata:
    name: user-edit
    namespace: ${USERNAME}-nsType
  roleRef:
    name: edit
  subjects:
    - kind: User
      name: ${USERNAME}
  userNames:
    - ${USERNAME}`

	rbacRb test.TemplateObject = `
- apiVersion: authorization.openshift.io/v1
  kind: RoleBinding
  metadata:
    name: user-rbac-edit
    namespace: ${USERNAME}-nsType
  roleRef:
    apiGroup: rbac.authorization.k8s.io
    kind: Role
    name: rbac-edit
  subjects:
    - kind: User
      name: ${USERNAME}}`

	role test.TemplateObject = `
- apiVersion: rbac.authorization.k8s.io/v1
  kind: Role
  metadata:
    name: rbac-edit
    namespace: ${USERNAME}-nsType
  rules:
  - apiGroups:
    - authorization.openshift.io
    - rbac.authorization.k8s.io
    resources:
    - roles
    - rolebindings
    verbs:
    - '*'`

	username test.TemplateParam = `
- name: USERNAME
  value: johnsmith`

	advancedCrq test.TemplateObject = `
- apiVersion: quota.openshift.io/v1
  kind: ClusterResourceQuota
  metadata:
    name: for-${USERNAME}
  spec:
    quota:
      hard:
        limits.cpu: 2000m
        limits.memory: 10Gi
    selector:
      annotations:
        openshift.io/requester: ${USERNAME}
    labels: null
  `
	teamCrq test.TemplateObject = `
- apiVersion: quota.openshift.io/v1
  kind: ClusterResourceQuota
  metadata:
    name: for-${USERNAME}
  spec:
    quota:
      hard:
        limits.cpu: 4000m
        limits.memory: 15Gi
    selector:
      annotations:
        openshift.io/requester: ${USERNAME}
    labels: null
  `

	emptyCrq test.TemplateObject = `
- apiVersion: quota.openshift.io/v1
  kind: ClusterResourceQuota
  metadata:
    name: for-empty
  spec:
`

	clusterTektonRb test.TemplateObject = `
- apiVersion: rbac.authorization.k8s.io/v1alpha1
  kind: ClusterRoleBinding
  metadata:
    name: ${USERNAME}-tekton-view
  roleRef:
    apiGroup: rbac.authorization.k8s.io
    kind: ClusterRole
    name: tekton-view-for-${USERNAME}
  subjects:
    - kind: User
      name: ${USERNAME}}
`
)<|MERGE_RESOLUTION|>--- conflicted
+++ resolved
@@ -201,7 +201,7 @@
 			err := fakeClient.Update(context.TODO(), nsTmplSet)
 			require.NoError(t, err)
 
-			// when - should create ClusterResourceQuota
+			// when
 			_, err = r.Reconcile(req)
 
 			// then
@@ -211,13 +211,10 @@
 				HasConditions(Updating())
 			AssertThatCluster(t, fakeClient).
 				HasResource("for-"+username, &quotav1.ClusterResourceQuota{},
-<<<<<<< HEAD
-					WithLabel("toolchain.dev.openshift.com/tier", "advanced")). // upgraded
+			WithLabel("toolchain.dev.openshift.com/templateref", "advanced-clusterresources-12345bb"),
+				WithLabel("toolchain.dev.openshift.com/tier", "advanced")). // upgraded
 				HasNoResource(username+"-tekton-view", &v1alpha1.ClusterRoleBinding{})
-=======
-					WithLabel("toolchain.dev.openshift.com/templateref", "advanced-clusterresources-12345bb"),
-					WithLabel("toolchain.dev.openshift.com/tier", "advanced")) // upgraded
->>>>>>> 13689fcd
+
 			for _, nsType := range []string{"code", "dev"} {
 				AssertThatNamespace(t, username+"-"+nsType, r.client).
 					HasNoOwnerReference().
@@ -230,41 +227,41 @@
 			}
 
 			t.Run("create ClusterRoleBinding", func(t *testing.T) {
-				// when - should create ClusterResourceQuota
+				// when
 				_, err = r.Reconcile(req)
 
 				// then
 				require.NoError(t, err)
 				AssertThatNSTemplateSet(t, namespaceName, username, fakeClient).
 					HasFinalizer().
-<<<<<<< HEAD
 					HasConditions(Updating())
 				AssertThatCluster(t, fakeClient).
 					HasResource("for-"+username, &quotav1.ClusterResourceQuota{},
-						WithLabel("toolchain.dev.openshift.com/tier", "advanced")). // upgraded
+					WithLabel("toolchain.dev.openshift.com/templateref", "advanced-clusterresources-12345bb"),
+						WithLabel("toolchain.dev.openshift.com/tier", "advanced")).
 					HasResource(username+"-tekton-view", &v1alpha1.ClusterRoleBinding{})
 				for _, nsType := range []string{"code", "dev"} {
 					AssertThatNamespace(t, username+"-"+nsType, r.client).
 						HasNoOwnerReference().
-						HasLabel("toolchain.dev.openshift.com/revision", "abcde11").
+						HasLabel("toolchain.dev.openshift.com/templateref", "basic-"+nsType+"-abcde11"). // not upgraded yet
 						HasLabel("toolchain.dev.openshift.com/owner", username).
 						HasLabel("toolchain.dev.openshift.com/tier", "basic"). // not upgraded yet
 						HasLabel("toolchain.dev.openshift.com/type", nsType).
 						HasLabel("toolchain.dev.openshift.com/provider", "codeready-toolchain").
 						HasResource("rbac-edit", &rbacv1.Role{})
 				}
-=======
-					HasConditions(Updating()) // still in progress
-				AssertThatNamespace(t, codeNS.Name, r.client).
-					DoesNotExist() // namespace was deleted
-				AssertThatNamespace(t, devNS.Name, r.client).
-					HasNoOwnerReference().
-					HasLabel("toolchain.dev.openshift.com/owner", username).
-					HasLabel("toolchain.dev.openshift.com/type", "dev").
-					HasLabel("toolchain.dev.openshift.com/provider", "codeready-toolchain").
-					HasLabel("toolchain.dev.openshift.com/templateref", "basic-dev-abcde11"). // not upgraded yet
-					HasLabel("toolchain.dev.openshift.com/tier", "basic")
->>>>>>> 13689fcd
+//=======
+//					HasConditions(Updating()) // still in progress
+//				AssertThatNamespace(t, codeNS.Name, r.client).
+//					DoesNotExist() // namespace was deleted
+//				AssertThatNamespace(t, devNS.Name, r.client).
+//					HasNoOwnerReference().
+//					HasLabel("toolchain.dev.openshift.com/owner", username).
+//					HasLabel("toolchain.dev.openshift.com/type", "dev").
+//					HasLabel("toolchain.dev.openshift.com/provider", "codeready-toolchain").
+//					HasLabel("toolchain.dev.openshift.com/templateref", "basic-dev-abcde11"). // not upgraded yet
+//					HasLabel("toolchain.dev.openshift.com/tier", "basic")
+//>>>>>>> master
 
 				t.Run("delete redundant namespace", func(t *testing.T) {
 
@@ -275,26 +272,17 @@
 					require.NoError(t, err)
 					AssertThatNSTemplateSet(t, namespaceName, username, fakeClient).
 						HasFinalizer().
-<<<<<<< HEAD
-						HasConditions(Updating()) // still in progress
-=======
 						HasConditions(Updating())
 					AssertThatCluster(t, fakeClient).
 						HasResource("for-"+username, &quotav1.ClusterResourceQuota{},
 							WithLabel("toolchain.dev.openshift.com/templateref", "advanced-clusterresources-12345bb"),
 							WithLabel("toolchain.dev.openshift.com/tier", "advanced"))
->>>>>>> 13689fcd
 					AssertThatNamespace(t, codeNS.Name, r.client).
 						DoesNotExist() // namespace was deleted
 					AssertThatNamespace(t, devNS.Name, r.client).
 						HasNoOwnerReference().
 						HasLabel("toolchain.dev.openshift.com/owner", username).
-<<<<<<< HEAD
-						HasLabel("toolchain.dev.openshift.com/revision", "abcde11").
-=======
-						HasLabel("toolchain.dev.openshift.com/templateref", "advanced-dev-abcde11").
-						HasLabel("toolchain.dev.openshift.com/tier", "advanced").
->>>>>>> 13689fcd
+						HasLabel("toolchain.dev.openshift.com/templateref", "basic-dev-abcde11").
 						HasLabel("toolchain.dev.openshift.com/type", "dev").
 						HasLabel("toolchain.dev.openshift.com/provider", "codeready-toolchain").
 						HasLabel("toolchain.dev.openshift.com/tier", "basic") // not upgraded yet
@@ -319,10 +307,7 @@
 						AssertThatNamespace(t, username+"-dev", r.client).
 							HasNoOwnerReference().
 							HasLabel("toolchain.dev.openshift.com/owner", username).
-<<<<<<< HEAD
-=======
 							HasLabel("toolchain.dev.openshift.com/templateref", "advanced-dev-abcde11").
->>>>>>> 13689fcd
 							HasLabel("toolchain.dev.openshift.com/tier", "advanced").
 							HasLabel("toolchain.dev.openshift.com/type", "dev").
 							HasLabel("toolchain.dev.openshift.com/provider", "codeready-toolchain")
@@ -343,7 +328,7 @@
 									WithLabel("toolchain.dev.openshift.com/tier", "advanced"))
 							AssertThatNamespace(t, username+"-dev", r.client).
 								HasNoOwnerReference().
-								HasLabel("toolchain.dev.openshift.com/revision", "abcde11").
+								HasLabel("toolchain.dev.openshift.com/templateref", "advanced-dev-abcde11").
 								HasLabel("toolchain.dev.openshift.com/owner", username).
 								HasLabel("toolchain.dev.openshift.com/tier", "advanced"). // not updgraded yet
 								HasLabel("toolchain.dev.openshift.com/type", "dev").
@@ -761,9 +746,9 @@
 			Labels: map[string]string{
 				"toolchain.dev.openshift.com/provider": "codeready-toolchain",
 				"toolchain.dev.openshift.com/tier":     tier,
-				"toolchain.dev.openshift.com/revision": "12345bb",
+				"toolchain.dev.openshift.com/templateref": NewTierTemplateName(tier, "clusterresources", "12345bb"),
 				"toolchain.dev.openshift.com/owner":    username,
-				"toolchain.dev.openshift.com/type":     ClusterResources,
+				"toolchain.dev.openshift.com/type":     clusterResourcesType,
 			},
 			Name:       username + "-tekton-view",
 			Generation: int64(1),
@@ -788,18 +773,11 @@
 		},
 		ObjectMeta: metav1.ObjectMeta{
 			Labels: map[string]string{
-<<<<<<< HEAD
 				"toolchain.dev.openshift.com/provider": "codeready-toolchain",
 				"toolchain.dev.openshift.com/tier":     tier,
-				"toolchain.dev.openshift.com/revision": "12345bb",
+				"toolchain.dev.openshift.com/templateref": NewTierTemplateName(tier, "clusterresources", "12345bb"),
 				"toolchain.dev.openshift.com/owner":    username,
-				"toolchain.dev.openshift.com/type":     ClusterResources,
-=======
-				"toolchain.dev.openshift.com/provider":    "codeready-toolchain",
-				"toolchain.dev.openshift.com/owner":       username,
-				"toolchain.dev.openshift.com/templateref": NewTierTemplateName(tier, "clusterresources", "12345bb"),
-				"toolchain.dev.openshift.com/tier":        tier,
->>>>>>> 13689fcd
+				"toolchain.dev.openshift.com/type":     clusterResourcesType,
 			},
 			Annotations: map[string]string{},
 			Name:        "for-" + username,
@@ -833,13 +811,8 @@
 		switch tierName {
 		case "advanced": // assume that this tier has a "cluster resources" template
 			switch typeName {
-<<<<<<< HEAD
-			case ClusterResources:
+			case "clusterresources":
 				tmplContent = test.CreateTemplate(test.WithObjects(advancedCrq, clusterTektonRb), test.WithParams(username))
-=======
-			case "clusterresources":
-				tmplContent = test.CreateTemplate(test.WithObjects(advancedCrq), test.WithParams(username))
->>>>>>> 13689fcd
 			default:
 				tmplContent = test.CreateTemplate(test.WithObjects(ns, rb, role, rbacRb), test.WithParams(username))
 			}
@@ -852,25 +825,15 @@
 			}
 		case "team": // assume that this tier has a "cluster resources" template
 			switch typeName {
-<<<<<<< HEAD
-			case ClusterResources:
+			case "clusterresources":
 				tmplContent = test.CreateTemplate(test.WithObjects(teamCrq, clusterTektonRb), test.WithParams(username))
-=======
-			case "clusterresources":
-				tmplContent = test.CreateTemplate(test.WithObjects(teamCrq), test.WithParams(username))
->>>>>>> 13689fcd
 			default:
 				tmplContent = test.CreateTemplate(test.WithObjects(ns, rb, role, rbacRb), test.WithParams(username))
 			}
 		case "withemptycrq":
 			switch typeName {
-<<<<<<< HEAD
-			case ClusterResources:
+			case "clusterresources":
 				tmplContent = test.CreateTemplate(test.WithObjects(advancedCrq, emptyCrq, clusterTektonRb), test.WithParams(username))
-=======
-			case "clusterresources":
-				tmplContent = test.CreateTemplate(test.WithObjects(advancedCrq, emptyCrq), test.WithParams(username))
->>>>>>> 13689fcd
 			default:
 				tmplContent = test.CreateTemplate(test.WithObjects(ns, rb, role), test.WithParams(username))
 			}
