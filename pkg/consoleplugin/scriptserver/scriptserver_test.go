package scriptserver

import (
	"github.com/stretchr/testify/assert"
	"github.com/stretchr/testify/require"
	"io"
	"net/http"
	"net/http/httptest"
	"strings"
	"testing"
)

func TestScriptServer(t *testing.T) {
	s := NewScriptServer()

	body := handleScriptRequest(t, s, "/pendo.ts")
	require.Len(t, body, 1934)
	require.True(t, strings.HasPrefix(body, "// initialize pendo"))

}

func TestHealthStatusEndpoint(t *testing.T) {
	s := NewScriptServer()

	status := handleScriptRequest(t, s, "/status")
	pluginManifest := handleScriptRequest(t, s, "/plugin-manifest.json")

	assert.NotEmpty(t, status)
	assert.Equal(t, status, pluginManifest)
}

func handleScriptRequest(t *testing.T, server ScriptServer, path string) string {
	req := httptest.NewRequest("GET", path, nil)
	resp := httptest.NewRecorder()

	server.HandleScriptRequest(resp, req)

	body, err := io.ReadAll(resp.Body)
	require.NoError(t, err)

<<<<<<< HEAD
	require.Len(t, body, 1934)
	require.True(t, strings.HasPrefix(string(body), "// initialize pendo"))

=======
	assert.Equal(t, http.StatusOK, resp.Code)
	return string(body)
>>>>>>> 07fecf75
}<|MERGE_RESOLUTION|>--- conflicted
+++ resolved
@@ -38,12 +38,9 @@
 	body, err := io.ReadAll(resp.Body)
 	require.NoError(t, err)
 
-<<<<<<< HEAD
 	require.Len(t, body, 1934)
 	require.True(t, strings.HasPrefix(string(body), "// initialize pendo"))
 
-=======
 	assert.Equal(t, http.StatusOK, resp.Code)
 	return string(body)
->>>>>>> 07fecf75
 }