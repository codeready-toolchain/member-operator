--- conflicted
+++ resolved
@@ -500,7 +500,6 @@
 	return identity
 }
 
-<<<<<<< HEAD
 func newNSTemplateSet(userAcc *toolchainv1alpha1.UserAccount) *toolchainv1alpha1.NSTemplateSet {
 	nsTmplSet := &toolchainv1alpha1.NSTemplateSet{
 		ObjectMeta: metav1.ObjectMeta{
@@ -512,9 +511,7 @@
 	return nsTmplSet
 }
 
-=======
 // ToIdentityName converts the given `userID` into an identity
->>>>>>> 0fce69b6
 func ToIdentityName(userID string) string {
 	return fmt.Sprintf("%s:%s", config.GetIdP(), userID)
 }