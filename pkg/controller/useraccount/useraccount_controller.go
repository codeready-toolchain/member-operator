--- conflicted
+++ resolved
@@ -135,11 +135,7 @@
 		if _, createdOrUpdated, err = r.ensureNSTemplateSet(reqLogger, userAcc); err != nil || createdOrUpdated {
 			return reconcile.Result{}, err
 		}
-<<<<<<< HEAD
-	} else if util.HasFinalizer(userAcc, toolchainv1alpha1.FinalizerName) {
-		if err = r.manageCleanUp(userAcc); err != nil {
-=======
-	} else if util.HasFinalizer(userAcc, userAccFinalizerName) && util.IsBeingDeleted(userAcc) {
+	} else if util.HasFinalizer(userAcc, toolchainv1alpha1.FinalizerName) && util.IsBeingDeleted(userAcc) {
 		reqLogger.Info("Terminating UserAccount")
 		if err := r.setStatusTerminating(userAcc, "deleting user/identity"); err != nil {
 			reqLogger.Error(err, "error updating status")
@@ -152,7 +148,7 @@
 
 		// Remove finalizer from UserAccount
 		if !deleted {
-			util.RemoveFinalizer(userAcc, userAccFinalizerName)
+			util.RemoveFinalizer(userAcc, toolchainv1alpha1.FinalizerName)
 			if err := r.client.Update(context.Background(), userAcc); err != nil {
 				return reconcile.Result{}, r.wrapErrorWithStatusUpdate(reqLogger, userAcc, r.setStatusTerminating, err, "failed to remove finalizer")
 			}
@@ -164,7 +160,6 @@
 		reqLogger.Info("Disabling UserAccount")
 		if err := r.setStatusDisabling(userAcc, "deleting user/identity"); err != nil {
 			reqLogger.Error(err, "error updating status")
->>>>>>> 707c4637
 			return reconcile.Result{}, err
 		}
 		deleted, err := r.deleteIdentityAndUser(userAcc)
@@ -343,16 +338,7 @@
 	}
 
 	if deleted, err := r.deleteUser(userAcc); err != nil || deleted {
-<<<<<<< HEAD
-		return err
-	}
-	// Remove finalizer from UserAccount
-	util.RemoveFinalizer(userAcc, toolchainv1alpha1.FinalizerName)
-	if err := r.client.Update(context.Background(), userAcc); err != nil {
-		return err
-=======
 		return deleted, err
->>>>>>> 707c4637
 	}
 
 	return false, nil
