package nstemplateset

import (
	"context"
	"fmt"

	toolchainv1alpha1 "github.com/codeready-toolchain/api/pkg/apis/toolchain/v1alpha1"
	applycl "github.com/codeready-toolchain/toolchain-common/pkg/client"
	"github.com/codeready-toolchain/toolchain-common/pkg/template"
	"github.com/go-logr/logr"
	quotav1 "github.com/openshift/api/quota/v1"
	errs "github.com/pkg/errors"
	"github.com/redhat-cop/operator-utils/pkg/util"
	"k8s.io/api/rbac/v1alpha1"
	"k8s.io/apimachinery/pkg/api/errors"
	"k8s.io/apimachinery/pkg/api/meta"
	"k8s.io/apimachinery/pkg/apis/meta/v1"
	"k8s.io/apimachinery/pkg/runtime"
	"k8s.io/apimachinery/pkg/runtime/schema"
	"k8s.io/apimachinery/pkg/types"
	"sigs.k8s.io/controller-runtime/pkg/client"
)

type clusterResourcesManager struct {
	*statusManager
}

// watchedClusterResource represents a resource type that should be present in all templates containing cluster resources
// "watched-cluster-resource-type" should be watched by NSTempalateSet controller which means that every change of the
// resources of that type triggers a new reconcile
type watchedClusterResource struct {
	gvk                   schema.GroupVersionKind
	object                runtime.Object
	listExistingResources getResourceList
}

// getResourceList returns a list of objects representing existing resources for the given user
type getResourceList func(cl client.Client, username string) ([]runtime.Object, error)

// watchedClusterResources is a list that contains definitions for all "watched-cluster-resource" types
var watchedClusterResources = []watchedClusterResource{
	{
		gvk:    quotav1.GroupVersion.WithKind("ClusterResourceQuota"),
		object: &quotav1.ClusterResourceQuota{},
		listExistingResources: func(cl client.Client, username string) ([]runtime.Object, error) {
			itemList := &quotav1.ClusterResourceQuotaList{}
			if err := cl.List(context.TODO(), itemList, listByOwnerLabel(username)); err != nil {
				return nil, err
			}
			list := make([]runtime.Object, len(itemList.Items))
			for index := range itemList.Items {
				list[index] = &itemList.Items[index]
			}
			return list, nil
		},
	},
	{
		gvk:    v1alpha1.SchemeGroupVersion.WithKind("ClusterRoleBinding"),
		object: &v1alpha1.ClusterRoleBinding{},
		listExistingResources: func(cl client.Client, username string) ([]runtime.Object, error) {
			itemList := &v1alpha1.ClusterRoleBindingList{}
			if err := cl.List(context.TODO(), itemList, listByOwnerLabel(username)); err != nil {
				return nil, err
			}
			list := make([]runtime.Object, len(itemList.Items))
			for index := range itemList.Items {
				list[index] = &itemList.Items[index]
			}
			return list, nil
		},
	},
}

// ensure ensures that the cluster resources exists.
// Returns `true, nil` if something was changed, `false, nil` if nothing changed, `false, err` if an error occurred
func (r *clusterResourcesManager) ensure(logger logr.Logger, nsTmplSet *toolchainv1alpha1.NSTemplateSet) (bool, error) {

	logger.Info("ensuring cluster resources", "username", nsTmplSet.GetName(), "tier", nsTmplSet.Spec.TierName)
	username := nsTmplSet.GetName()
<<<<<<< HEAD

	// go though all watched cluster resources
	for _, watchedClusterResource := range watchedClusterResources {
		newObjs := make([]runtime.RawExtension, 0)
		var err error
		// get all objects of the resource type from the template (if the template is specified)
		if nsTmplSet.Spec.ClusterResources != nil {
			newObjs, err = process(r.templateContent(nsTmplSet.Spec.TierName, ClusterResources),
				r.scheme, username, retainObjectsOfSameGVK(watchedClusterResource.gvk))
			if err != nil {
				return false, r.wrapErrorWithStatusUpdateForClusterResourceFailure(logger, nsTmplSet, err,
					"failed to retrieve template for the cluster resources of GVK '%v'", watchedClusterResource.gvk)
			}
=======
	newObjs := make([]runtime.RawExtension, 0)
	var tierTemplate *tierTemplate
	var err error
	if nsTmplSet.Spec.ClusterResources != nil {
		tierTemplate, err = r.getTemplateContent(nsTmplSet.Spec.ClusterResources.TemplateRef)
		if err != nil {
			return false, r.wrapErrorWithStatusUpdate(logger, nsTmplSet, r.setStatusClusterResourcesProvisionFailed, err,
				"failed to retrieve TierTemplate for the cluster resources with the name '%s'", nsTmplSet.Spec.ClusterResources.TemplateRef)
		}
		newObjs, err = tierTemplate.process(r.scheme, username)
		if err != nil {
			return false, r.wrapErrorWithStatusUpdate(logger, nsTmplSet, r.setStatusClusterResourcesProvisionFailed, err,
				"failed to process template for the cluster resources with the name '%s'", nsTmplSet.Spec.ClusterResources.TemplateRef)
>>>>>>> 13689fcd
		}

		// list all existing objects of the watched cluster resource type
		currentObjects, err := watchedClusterResource.listExistingResources(r.client, username)
		if err != nil {
			return false, r.wrapErrorWithStatusUpdateForClusterResourceFailure(logger, nsTmplSet, err,
				"failed to list existing cluster resources of GVK '%v'", watchedClusterResource.gvk)
		}
<<<<<<< HEAD

		// if there are more than one existing, then check if there is any that should be updated or deleted
		if len(currentObjects) > 0 {
			updatedOrDeleted, err := r.updateOrDeleteRedundant(logger, currentObjects, newObjs, nsTmplSet)
			if err != nil {
				return false, r.wrapErrorWithStatusUpdate(logger, nsTmplSet, r.setStatusUpdateFailed,
					err, "failed to update/delete existing cluster resources of GVK '%v'", watchedClusterResource.gvk)
			}
			if updatedOrDeleted {
				return true, err
			}
		}
		// if none was found to be either updated or deleted or if there is no existing object available,
		// then find the first one to be created (if there is any)
		if len(newObjs) > 0 {
			anyCreated, err := r.createMissing(logger, currentObjects, newObjs, nsTmplSet)
			if err != nil {
				return false, r.wrapErrorWithStatusUpdate(logger, nsTmplSet, r.setStatusClusterResourcesProvisionFailed,
					err, "failed to create missing cluster resource of GVK '%v'", watchedClusterResource.gvk)
=======
		if currentTemplateRef, exists := crqMeta.GetLabels()[toolchainv1alpha1.TemplateRefLabelKey]; exists && (nsTmplSet.Spec.ClusterResources == nil || currentTemplateRef != nsTmplSet.Spec.ClusterResources.TemplateRef) {

			if err := r.setStatusUpdatingIfNotProvisioning(nsTmplSet); err != nil {
				return false, err
			}

			currentTierTemplate, err := r.getTemplateContent(currentTemplateRef)
			if err != nil {
				return false, r.wrapErrorWithStatusUpdate(logger, nsTmplSet, r.setStatusUpdateFailed, err,
					"failed to retrieve TierTemplate for the cluster resources with the name '%s'", currentTemplateRef)
			}
			currentObjs, err := currentTierTemplate.process(r.scheme, username)
			if err != nil {
				return false, r.wrapErrorWithStatusUpdate(logger, nsTmplSet, r.setStatusUpdateFailed, err,
					"failed to process template for the cluster resources with the name '%s'", currentTemplateRef)
>>>>>>> 13689fcd
			}
			if anyCreated {
				return true, nil
			}
		}
	}

<<<<<<< HEAD
	logger.Info("cluster resources already provisioned")
	return false, nil
}

// syncWatchedClusterResources takes the objects that are of the "watched-cluster-resource" types from the ClusterResources template and compares them with
// already existing ones (if there are any).
//
// If there is any existing redundant resource (exist in the cluster, but not in the template), then it means that there is an ongoing update,
// so it deletes the resource and returns a result where anyDeleted=true and currentTierToBeChanged=<tier-of-the-deleted-resource>
//
// If there is any resource that is missing (does not exist in the cluster but is in the template), then it returns a result
// where toCreateOrUpdate=<missing-object-from-the-template>
//
// If there is any resource that is outdated (exists in both cluster and template but its revision or tier is not matching),
// then it means that there is an ongoing update, so it returns a result where
// toCreateOrUpdate=<object-from-template-to-be-updated> currentTierToBeChanged=<tier-of-the-outdated-resource>
//func (r *clusterResourcesManager) syncWatchedClusterResources(logger logr.Logger, nsTmplSet *toolchainv1alpha1.NSTemplateSet) (bool, error) {
//
//}

func (r *clusterResourcesManager) apply(logger logr.Logger, nsTmplSet *toolchainv1alpha1.NSTemplateSet, toApply runtime.RawExtension) (bool, error) {
	labels := clusterResourceLabels(nsTmplSet.GetName(), nsTmplSet.Spec.ClusterResources.Revision, nsTmplSet.Spec.TierName)
=======
	var labels = map[string]string{
		toolchainv1alpha1.OwnerLabelKey:       nsTmplSet.GetName(),
		toolchainv1alpha1.TypeLabelKey:        clusterResourcesType,
		toolchainv1alpha1.TemplateRefLabelKey: tierTemplate.templateRef,
		toolchainv1alpha1.TierLabelKey:        tierTemplate.tierName,
		toolchainv1alpha1.ProviderLabelKey:    toolchainv1alpha1.ProviderLabelValue,
	}
>>>>>>> 13689fcd
	// Note: we don't set an owner reference between the NSTemplateSet (namespaced resource) and the cluster-wide resources
	// because a namespaced resource (NSTemplateSet) cannot be the owner of a cluster resource (the GC will delete the child resource, considering it is an orphan resource)
	// As a consequence, when the NSTemplateSet is deleted, we explicitly delete the associated cluster-wide resources that belong to the same user.
	// see https://issues.redhat.com/browse/CRT-429

	logger.Info("applying watched cluster resource", "gvk", toApply.Object.GetObjectKind().GroupVersionKind())
	if _, err := applycl.NewApplyClient(r.client, r.scheme).Apply([]runtime.RawExtension{toApply}, labels); err != nil {
		return false, fmt.Errorf("failed to apply watched cluster resource of type '%v'", toApply.Object.GetObjectKind().GroupVersionKind())
	}
	return true, nil
}

// updateOrDeleteRedundant takes the given currentObjs and newObjs and compares them.
// This method should be used only for cluster resources that are of the "watched-cluster-resource" types.
//
// If there is any existing redundant resource (exist in the currentObjs, but not in the newObjs), then it means that there is an ongoing update,
// so it deletes the resource and returns a result where anyDeleted=true and currentTierToBeChanged=<tier-of-the-deleted-resource>
//
// If there is any resource that is outdated (exists in both currentObjs and newObjs but its revision or tier is not matching),
// then it means that there is an ongoing update, so it returns a result where
// toCreateOrUpdate=<object-from-template-to-be-updated> currentTierToBeChanged=<tier-of-the-outdated-resource>
func (r *clusterResourcesManager) updateOrDeleteRedundant(logger logr.Logger, currentObjs []runtime.Object, newObjs []runtime.RawExtension, nsTmplSet *toolchainv1alpha1.NSTemplateSet) (bool, error) {
	// go though all current objects so we can compare then with the set of the requested and thus update the obsolete ones or delete redundant ones
	for _, currentObject := range currentObjs {
		currObjAccessor, err := meta.Accessor(currentObject)
		if err != nil {
			return false, errs.Wrapf(err, "failed to get accessor of an object '%v'", currentObject)
		}

		// if the template is not specified, then delete all watched cluster resources one by one
		if nsTmplSet.Spec.ClusterResources == nil {
			return r.deleteWatchedClusterObject(nsTmplSet, currentObject, currObjAccessor)
		}

		// if the existing object is not up-to-date, then check if it should be only updated or completely removed (in case it's missing the in set of the requested objects)
		if !isUpToDateAndProvisioned(currObjAccessor, nsTmplSet.Spec.ClusterResources.Revision, nsTmplSet.Spec.TierName) {
			for _, newObject := range newObjs {
				newObjAccessor, err := meta.Accessor(newObject.Object)
				if err != nil {
					return false, errs.Wrapf(err, "failed to get accessor of an object '%v'", newObject.Object)
				}
				if newObjAccessor.GetName() == currObjAccessor.GetName() {
					// is found then let's just update it
					if err := r.setStatusUpdatingIfNotProvisioning(nsTmplSet); err != nil {
						return false, err
					}
					return r.apply(logger, nsTmplSet, newObject)
				}
			}
			// is not found then let's delete it
			return r.deleteWatchedClusterObject(nsTmplSet, currentObject, currObjAccessor)
		}
	}
	return false, nil
}

// deleteWatchedClusterObject sets status to updating, deletes the given resource and returns result where anyDeleted=true and currentTierToBeChanged=<tier-of-the-deleted-resource>
func (r *clusterResourcesManager) deleteWatchedClusterObject(nsTmplSet *toolchainv1alpha1.NSTemplateSet, currentObject runtime.Object, currObjAccessor v1.Object) (bool, error) {
	if err := r.setStatusUpdatingIfNotProvisioning(nsTmplSet); err != nil {
		return false, err
	}
	if err := r.client.Delete(context.TODO(), currentObject); err != nil {
		return false, errs.Wrapf(err, "failed to delete an existing redundant cluster resource of name '%s' and gvk '%v'",
			currObjAccessor.GetName(), currentObject.GetObjectKind().GroupVersionKind())
	}
	return true, nil
}

// createMissing takes the given currentObjs and newObjs and compares them if there is any that should be created.
// This method should be used only for cluster resources that are of the "watched-cluster-resource" types.
//
// If there is any resource that is missing (does not exist in currentObjs but is in newObjs), then it returns a result
// where toCreateOrUpdate=<missing-object-from-the-template>
func (r *clusterResourcesManager) createMissing(logger logr.Logger, currentObjs []runtime.Object, newObjs []runtime.RawExtension, nsTmplSet *toolchainv1alpha1.NSTemplateSet) (bool, error) {
	// go though all new (expected) objects to check if all of them already exist or not
NewObjects:
	for _, newObject := range newObjs {
		newObjAccessor, err := meta.Accessor(newObject.Object)
		if err != nil {
			return false, errs.Wrapf(err, "failed to get accessor of an object '%v'", newObject.Object)
		}
		// go through current objects to check if is one of the new (expected)
		for _, currentObject := range currentObjs {
			currObjAccessor, err := meta.Accessor(currentObject)
			if err != nil {
				return false, errs.Wrapf(err, "failed to get accessor of an object '%v'", currentObject)
			}
			// if the name is the same, then it means that it already exist so just continue with the next new object
			if newObjAccessor.GetName() == currObjAccessor.GetName() {
				continue NewObjects
			}
		}
		// if there was no existing object found that would match with the new one, then set the status appropriately
		namespaces, err := fetchNamespaces(r.client, nsTmplSet.Name)
		if err != nil {
			return false, errs.Wrapf(err, "unable to fetch user's namespaces")
		}
		// if there is any existing namespace, then set the status to updating
		if len(namespaces) == 0 {
			if err := r.setStatusProvisioningIfNotUpdating(nsTmplSet); err != nil {
				return false, err
			}
		} else {
			// otherwise, to provisioning
			if err := r.setStatusUpdatingIfNotProvisioning(nsTmplSet); err != nil {
				return false, err
			}
		}
		return r.apply(logger, nsTmplSet, newObject)
	}
	return false, nil
}

// delete deletes cluster scoped resources taken the ClusterResources template and returns information if any resource was deleted or not
func (r *clusterResourcesManager) delete(logger logr.Logger, nsTmplSet *toolchainv1alpha1.NSTemplateSet) (bool, error) {
	if nsTmplSet.Spec.ClusterResources == nil {
		return false, nil
	}
	username := nsTmplSet.Name
<<<<<<< HEAD
	watchedClusterObjs, err := process(r.templateContent(nsTmplSet.Spec.TierName, ClusterResources), r.scheme, username)
	if err != nil {
		return false, r.wrapErrorWithStatusUpdate(logger, nsTmplSet, r.setStatusTerminatingFailed, err, "failed to list watched cluster resources for user '%s'", username)
=======
	tierTemplate, err := r.getTemplateContent(nsTmplSet.Spec.ClusterResources.TemplateRef)
	if err != nil {
		return false, r.wrapErrorWithStatusUpdate(logger, nsTmplSet, r.setStatusClusterResourcesProvisionFailed, err,
			"failed to retrieve TierTemplate for the cluster resources with the name '%s'", nsTmplSet.Spec.ClusterResources.TemplateRef)
	}
	objs, err := tierTemplate.process(r.scheme, username)
	if err != nil {
		return false, r.wrapErrorWithStatusUpdate(logger, nsTmplSet, r.setStatusClusterResourcesProvisionFailed, err,
			"failed to process template for the cluster resources with the name '%s'", nsTmplSet.Spec.ClusterResources.TemplateRef)
>>>>>>> 13689fcd
	}

	logger.Info("listed cluster resources to delete", "count", len(watchedClusterObjs))
	return r.deleteClusterResources(logger, nsTmplSet, true, watchedClusterObjs...)
}

// deleteClusterResources deletes all toDelete resources and returns information if we should wait for another reconcile or not.
// If the given areWatchedClusterResources parameter is equal to true, then it deletes only one resources, triggers deletion of the not-watched ones and returns true,nil.
// If the given areWatchedClusterResources parameter is equal to false, then it deletes all given resources and returns false,nil.
func (r *clusterResourcesManager) deleteClusterResources(logger logr.Logger, nsTmplSet *toolchainv1alpha1.NSTemplateSet, areWatchedClusterResources bool, toDelete ...runtime.RawExtension) (bool, error) {
	for _, obj := range toDelete {
		objectToDelete := obj.Object
		objMeta, err := meta.Accessor(objectToDelete)
		if err != nil {
			return false, r.wrapErrorWithStatusUpdate(logger, nsTmplSet, r.setStatusTerminatingFailed, err, "failed to delete cluster resource of kind '%s'", objectToDelete.GetObjectKind())
		}
		if err := r.client.Get(context.TODO(), types.NamespacedName{Name: objMeta.GetName()}, objectToDelete); err != nil && !errors.IsNotFound(err) {
			return false, r.wrapErrorWithStatusUpdate(logger, nsTmplSet, r.setStatusTerminatingFailed, err,
				"failed to get current object '%s' while deleting cluster resource of kind '%s'", objMeta.GetName(), objectToDelete.GetObjectKind())
		}
		// ignore cluster resource that are already flagged for deletion
		if errors.IsNotFound(err) || util.IsBeingDeleted(objMeta) {
			continue
		}

		logger.Info("deleting cluster resource", "name", objMeta.GetName())
		if err := r.client.Delete(context.TODO(), objectToDelete); err != nil && errors.IsNotFound(err) {
			// ignore case where the resource did not exist anymore, move to the next one to delete
			continue
		} else if err != nil {
			// report an error only if the resource could not be deleted (but ignore if the resource did not exist anymore)
			return false, r.wrapErrorWithStatusUpdate(logger, nsTmplSet, r.setStatusTerminatingFailed, err, "failed to delete cluster resource '%s'", objMeta.GetName())
		}
		// stop there for now. Will reconcile again for the next watched cluster resource (if any exists)
		return true, nil
	}
	return false, nil
}

func retainObjectsOfSameGVK(gvk schema.GroupVersionKind) template.FilterFunc {
	return func(obj runtime.RawExtension) bool {
		return obj.Object.GetObjectKind().GroupVersionKind() == gvk
	}
}

func clusterResourceLabels(username, revision, tier string) map[string]string {
	return map[string]string{
		toolchainv1alpha1.OwnerLabelKey:    username,
		toolchainv1alpha1.TypeLabelKey:     ClusterResources,
		toolchainv1alpha1.RevisionLabelKey: revision,
		toolchainv1alpha1.TierLabelKey:     tier,
		toolchainv1alpha1.ProviderLabelKey: toolchainv1alpha1.ProviderLabelValue,
	}
}<|MERGE_RESOLUTION|>--- conflicted
+++ resolved
@@ -77,48 +77,35 @@
 
 	logger.Info("ensuring cluster resources", "username", nsTmplSet.GetName(), "tier", nsTmplSet.Spec.TierName)
 	username := nsTmplSet.GetName()
-<<<<<<< HEAD
 
 	// go though all watched cluster resources
 	for _, watchedClusterResource := range watchedClusterResources {
 		newObjs := make([]runtime.RawExtension, 0)
+		var tierTemplate *tierTemplate
 		var err error
 		// get all objects of the resource type from the template (if the template is specified)
 		if nsTmplSet.Spec.ClusterResources != nil {
-			newObjs, err = process(r.templateContent(nsTmplSet.Spec.TierName, ClusterResources),
-				r.scheme, username, retainObjectsOfSameGVK(watchedClusterResource.gvk))
-			if err != nil {
-				return false, r.wrapErrorWithStatusUpdateForClusterResourceFailure(logger, nsTmplSet, err,
-					"failed to retrieve template for the cluster resources of GVK '%v'", watchedClusterResource.gvk)
-			}
-=======
-	newObjs := make([]runtime.RawExtension, 0)
-	var tierTemplate *tierTemplate
-	var err error
-	if nsTmplSet.Spec.ClusterResources != nil {
-		tierTemplate, err = r.getTemplateContent(nsTmplSet.Spec.ClusterResources.TemplateRef)
-		if err != nil {
-			return false, r.wrapErrorWithStatusUpdate(logger, nsTmplSet, r.setStatusClusterResourcesProvisionFailed, err,
-				"failed to retrieve TierTemplate for the cluster resources with the name '%s'", nsTmplSet.Spec.ClusterResources.TemplateRef)
-		}
-		newObjs, err = tierTemplate.process(r.scheme, username)
-		if err != nil {
-			return false, r.wrapErrorWithStatusUpdate(logger, nsTmplSet, r.setStatusClusterResourcesProvisionFailed, err,
-				"failed to process template for the cluster resources with the name '%s'", nsTmplSet.Spec.ClusterResources.TemplateRef)
->>>>>>> 13689fcd
-		}
-
+			tierTemplate, err = r.getTemplateContent(nsTmplSet.Spec.ClusterResources.TemplateRef)
+			if err != nil {
+				return false, r.wrapErrorWithStatusUpdate(logger, nsTmplSet, r.setStatusClusterResourcesProvisionFailed, err,
+					"failed to retrieve TierTemplate for the cluster resources with the name '%s'", nsTmplSet.Spec.ClusterResources.TemplateRef)
+			}
+			newObjs, err = tierTemplate.process(r.scheme, username, retainObjectsOfSameGVK(watchedClusterResource.gvk))
+			if err != nil {
+				return false, r.wrapErrorWithStatusUpdate(logger, nsTmplSet, r.setStatusClusterResourcesProvisionFailed, err,
+					"failed to process template for the cluster resources with the name '%s'", nsTmplSet.Spec.ClusterResources.TemplateRef)
+			}
+		}
 		// list all existing objects of the watched cluster resource type
 		currentObjects, err := watchedClusterResource.listExistingResources(r.client, username)
 		if err != nil {
 			return false, r.wrapErrorWithStatusUpdateForClusterResourceFailure(logger, nsTmplSet, err,
 				"failed to list existing cluster resources of GVK '%v'", watchedClusterResource.gvk)
 		}
-<<<<<<< HEAD
 
 		// if there are more than one existing, then check if there is any that should be updated or deleted
 		if len(currentObjects) > 0 {
-			updatedOrDeleted, err := r.updateOrDeleteRedundant(logger, currentObjects, newObjs, nsTmplSet)
+			updatedOrDeleted, err := r.updateOrDeleteRedundant(logger, currentObjects, newObjs, tierTemplate, nsTmplSet)
 			if err != nil {
 				return false, r.wrapErrorWithStatusUpdate(logger, nsTmplSet, r.setStatusUpdateFailed,
 					err, "failed to update/delete existing cluster resources of GVK '%v'", watchedClusterResource.gvk)
@@ -130,27 +117,10 @@
 		// if none was found to be either updated or deleted or if there is no existing object available,
 		// then find the first one to be created (if there is any)
 		if len(newObjs) > 0 {
-			anyCreated, err := r.createMissing(logger, currentObjects, newObjs, nsTmplSet)
+			anyCreated, err := r.createMissing(logger, currentObjects, newObjs, tierTemplate, nsTmplSet)
 			if err != nil {
 				return false, r.wrapErrorWithStatusUpdate(logger, nsTmplSet, r.setStatusClusterResourcesProvisionFailed,
 					err, "failed to create missing cluster resource of GVK '%v'", watchedClusterResource.gvk)
-=======
-		if currentTemplateRef, exists := crqMeta.GetLabels()[toolchainv1alpha1.TemplateRefLabelKey]; exists && (nsTmplSet.Spec.ClusterResources == nil || currentTemplateRef != nsTmplSet.Spec.ClusterResources.TemplateRef) {
-
-			if err := r.setStatusUpdatingIfNotProvisioning(nsTmplSet); err != nil {
-				return false, err
-			}
-
-			currentTierTemplate, err := r.getTemplateContent(currentTemplateRef)
-			if err != nil {
-				return false, r.wrapErrorWithStatusUpdate(logger, nsTmplSet, r.setStatusUpdateFailed, err,
-					"failed to retrieve TierTemplate for the cluster resources with the name '%s'", currentTemplateRef)
-			}
-			currentObjs, err := currentTierTemplate.process(r.scheme, username)
-			if err != nil {
-				return false, r.wrapErrorWithStatusUpdate(logger, nsTmplSet, r.setStatusUpdateFailed, err,
-					"failed to process template for the cluster resources with the name '%s'", currentTemplateRef)
->>>>>>> 13689fcd
 			}
 			if anyCreated {
 				return true, nil
@@ -158,7 +128,6 @@
 		}
 	}
 
-<<<<<<< HEAD
 	logger.Info("cluster resources already provisioned")
 	return false, nil
 }
@@ -179,9 +148,7 @@
 //
 //}
 
-func (r *clusterResourcesManager) apply(logger logr.Logger, nsTmplSet *toolchainv1alpha1.NSTemplateSet, toApply runtime.RawExtension) (bool, error) {
-	labels := clusterResourceLabels(nsTmplSet.GetName(), nsTmplSet.Spec.ClusterResources.Revision, nsTmplSet.Spec.TierName)
-=======
+func (r *clusterResourcesManager) apply(logger logr.Logger, nsTmplSet *toolchainv1alpha1.NSTemplateSet, tierTemplate *tierTemplate, toApply runtime.RawExtension) (bool, error) {
 	var labels = map[string]string{
 		toolchainv1alpha1.OwnerLabelKey:       nsTmplSet.GetName(),
 		toolchainv1alpha1.TypeLabelKey:        clusterResourcesType,
@@ -189,7 +156,6 @@
 		toolchainv1alpha1.TierLabelKey:        tierTemplate.tierName,
 		toolchainv1alpha1.ProviderLabelKey:    toolchainv1alpha1.ProviderLabelValue,
 	}
->>>>>>> 13689fcd
 	// Note: we don't set an owner reference between the NSTemplateSet (namespaced resource) and the cluster-wide resources
 	// because a namespaced resource (NSTemplateSet) cannot be the owner of a cluster resource (the GC will delete the child resource, considering it is an orphan resource)
 	// As a consequence, when the NSTemplateSet is deleted, we explicitly delete the associated cluster-wide resources that belong to the same user.
@@ -211,7 +177,7 @@
 // If there is any resource that is outdated (exists in both currentObjs and newObjs but its revision or tier is not matching),
 // then it means that there is an ongoing update, so it returns a result where
 // toCreateOrUpdate=<object-from-template-to-be-updated> currentTierToBeChanged=<tier-of-the-outdated-resource>
-func (r *clusterResourcesManager) updateOrDeleteRedundant(logger logr.Logger, currentObjs []runtime.Object, newObjs []runtime.RawExtension, nsTmplSet *toolchainv1alpha1.NSTemplateSet) (bool, error) {
+func (r *clusterResourcesManager) updateOrDeleteRedundant(logger logr.Logger, currentObjs []runtime.Object, newObjs []runtime.RawExtension, tierTemplate *tierTemplate, nsTmplSet *toolchainv1alpha1.NSTemplateSet) (bool, error) {
 	// go though all current objects so we can compare then with the set of the requested and thus update the obsolete ones or delete redundant ones
 	for _, currentObject := range currentObjs {
 		currObjAccessor, err := meta.Accessor(currentObject)
@@ -220,12 +186,12 @@
 		}
 
 		// if the template is not specified, then delete all watched cluster resources one by one
-		if nsTmplSet.Spec.ClusterResources == nil {
+		if nsTmplSet.Spec.ClusterResources == nil || tierTemplate == nil {
 			return r.deleteWatchedClusterObject(nsTmplSet, currentObject, currObjAccessor)
 		}
 
 		// if the existing object is not up-to-date, then check if it should be only updated or completely removed (in case it's missing the in set of the requested objects)
-		if !isUpToDateAndProvisioned(currObjAccessor, nsTmplSet.Spec.ClusterResources.Revision, nsTmplSet.Spec.TierName) {
+		if !isUpToDateAndProvisioned(currObjAccessor, tierTemplate) {
 			for _, newObject := range newObjs {
 				newObjAccessor, err := meta.Accessor(newObject.Object)
 				if err != nil {
@@ -236,7 +202,7 @@
 					if err := r.setStatusUpdatingIfNotProvisioning(nsTmplSet); err != nil {
 						return false, err
 					}
-					return r.apply(logger, nsTmplSet, newObject)
+					return r.apply(logger, nsTmplSet, tierTemplate, newObject)
 				}
 			}
 			// is not found then let's delete it
@@ -263,7 +229,7 @@
 //
 // If there is any resource that is missing (does not exist in currentObjs but is in newObjs), then it returns a result
 // where toCreateOrUpdate=<missing-object-from-the-template>
-func (r *clusterResourcesManager) createMissing(logger logr.Logger, currentObjs []runtime.Object, newObjs []runtime.RawExtension, nsTmplSet *toolchainv1alpha1.NSTemplateSet) (bool, error) {
+func (r *clusterResourcesManager) createMissing(logger logr.Logger, currentObjs []runtime.Object, newObjs []runtime.RawExtension, tierTemplate *tierTemplate, nsTmplSet *toolchainv1alpha1.NSTemplateSet) (bool, error) {
 	// go though all new (expected) objects to check if all of them already exist or not
 NewObjects:
 	for _, newObject := range newObjs {
@@ -298,7 +264,7 @@
 				return false, err
 			}
 		}
-		return r.apply(logger, nsTmplSet, newObject)
+		return r.apply(logger, nsTmplSet, tierTemplate, newObject)
 	}
 	return false, nil
 }
@@ -308,57 +274,39 @@
 	if nsTmplSet.Spec.ClusterResources == nil {
 		return false, nil
 	}
-	username := nsTmplSet.Name
-<<<<<<< HEAD
-	watchedClusterObjs, err := process(r.templateContent(nsTmplSet.Spec.TierName, ClusterResources), r.scheme, username)
-	if err != nil {
-		return false, r.wrapErrorWithStatusUpdate(logger, nsTmplSet, r.setStatusTerminatingFailed, err, "failed to list watched cluster resources for user '%s'", username)
-=======
-	tierTemplate, err := r.getTemplateContent(nsTmplSet.Spec.ClusterResources.TemplateRef)
-	if err != nil {
-		return false, r.wrapErrorWithStatusUpdate(logger, nsTmplSet, r.setStatusClusterResourcesProvisionFailed, err,
-			"failed to retrieve TierTemplate for the cluster resources with the name '%s'", nsTmplSet.Spec.ClusterResources.TemplateRef)
-	}
-	objs, err := tierTemplate.process(r.scheme, username)
-	if err != nil {
-		return false, r.wrapErrorWithStatusUpdate(logger, nsTmplSet, r.setStatusClusterResourcesProvisionFailed, err,
-			"failed to process template for the cluster resources with the name '%s'", nsTmplSet.Spec.ClusterResources.TemplateRef)
->>>>>>> 13689fcd
-	}
-
-	logger.Info("listed cluster resources to delete", "count", len(watchedClusterObjs))
-	return r.deleteClusterResources(logger, nsTmplSet, true, watchedClusterObjs...)
-}
-
-// deleteClusterResources deletes all toDelete resources and returns information if we should wait for another reconcile or not.
-// If the given areWatchedClusterResources parameter is equal to true, then it deletes only one resources, triggers deletion of the not-watched ones and returns true,nil.
-// If the given areWatchedClusterResources parameter is equal to false, then it deletes all given resources and returns false,nil.
-func (r *clusterResourcesManager) deleteClusterResources(logger logr.Logger, nsTmplSet *toolchainv1alpha1.NSTemplateSet, areWatchedClusterResources bool, toDelete ...runtime.RawExtension) (bool, error) {
-	for _, obj := range toDelete {
-		objectToDelete := obj.Object
-		objMeta, err := meta.Accessor(objectToDelete)
-		if err != nil {
-			return false, r.wrapErrorWithStatusUpdate(logger, nsTmplSet, r.setStatusTerminatingFailed, err, "failed to delete cluster resource of kind '%s'", objectToDelete.GetObjectKind())
-		}
-		if err := r.client.Get(context.TODO(), types.NamespacedName{Name: objMeta.GetName()}, objectToDelete); err != nil && !errors.IsNotFound(err) {
-			return false, r.wrapErrorWithStatusUpdate(logger, nsTmplSet, r.setStatusTerminatingFailed, err,
-				"failed to get current object '%s' while deleting cluster resource of kind '%s'", objMeta.GetName(), objectToDelete.GetObjectKind())
-		}
-		// ignore cluster resource that are already flagged for deletion
-		if errors.IsNotFound(err) || util.IsBeingDeleted(objMeta) {
-			continue
-		}
-
-		logger.Info("deleting cluster resource", "name", objMeta.GetName())
-		if err := r.client.Delete(context.TODO(), objectToDelete); err != nil && errors.IsNotFound(err) {
-			// ignore case where the resource did not exist anymore, move to the next one to delete
-			continue
-		} else if err != nil {
-			// report an error only if the resource could not be deleted (but ignore if the resource did not exist anymore)
-			return false, r.wrapErrorWithStatusUpdate(logger, nsTmplSet, r.setStatusTerminatingFailed, err, "failed to delete cluster resource '%s'", objMeta.GetName())
-		}
-		// stop there for now. Will reconcile again for the next watched cluster resource (if any exists)
-		return true, nil
+	for _, watchedClusterResource := range watchedClusterResources {
+		// list all existing objects of the watched cluster resource type
+		currentObjects, err := watchedClusterResource.listExistingResources(r.client, nsTmplSet.Name)
+		if err != nil {
+			return false, r.wrapErrorWithStatusUpdateForClusterResourceFailure(logger, nsTmplSet, err,
+				"failed to list existing cluster resources of GVK '%v'", watchedClusterResource.gvk)
+		}
+
+		for _, objectToDelete := range currentObjects {
+			objMeta, err := meta.Accessor(objectToDelete)
+			if err != nil {
+				return false, r.wrapErrorWithStatusUpdate(logger, nsTmplSet, r.setStatusTerminatingFailed, err, "failed to delete cluster resource of kind '%s'", objectToDelete.GetObjectKind())
+			}
+			if err := r.client.Get(context.TODO(), types.NamespacedName{Name: objMeta.GetName()}, objectToDelete); err != nil && !errors.IsNotFound(err) {
+				return false, r.wrapErrorWithStatusUpdate(logger, nsTmplSet, r.setStatusTerminatingFailed, err,
+					"failed to get current object '%s' while deleting cluster resource of kind '%s'", objMeta.GetName(), objectToDelete.GetObjectKind())
+			}
+			// ignore cluster resource that are already flagged for deletion
+			if errors.IsNotFound(err) || util.IsBeingDeleted(objMeta) {
+				continue
+			}
+
+			logger.Info("deleting cluster resource", "name", objMeta.GetName())
+			if err := r.client.Delete(context.TODO(), objectToDelete); err != nil && errors.IsNotFound(err) {
+				// ignore case where the resource did not exist anymore, move to the next one to delete
+				continue
+			} else if err != nil {
+				// report an error only if the resource could not be deleted (but ignore if the resource did not exist anymore)
+				return false, r.wrapErrorWithStatusUpdate(logger, nsTmplSet, r.setStatusTerminatingFailed, err, "failed to delete cluster resource '%s'", objMeta.GetName())
+			}
+			// stop there for now. Will reconcile again for the next watched cluster resource (if any exists)
+			return true, nil
+		}
 	}
 	return false, nil
 }
@@ -367,14 +315,4 @@
 	return func(obj runtime.RawExtension) bool {
 		return obj.Object.GetObjectKind().GroupVersionKind() == gvk
 	}
-}
-
-func clusterResourceLabels(username, revision, tier string) map[string]string {
-	return map[string]string{
-		toolchainv1alpha1.OwnerLabelKey:    username,
-		toolchainv1alpha1.TypeLabelKey:     ClusterResources,
-		toolchainv1alpha1.RevisionLabelKey: revision,
-		toolchainv1alpha1.TierLabelKey:     tier,
-		toolchainv1alpha1.ProviderLabelKey: toolchainv1alpha1.ProviderLabelValue,
-	}
 }