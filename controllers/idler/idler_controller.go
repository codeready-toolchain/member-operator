package idler

import (
	"context"
	"errors"
	"fmt"
	"time"

	"k8s.io/client-go/discovery"

	toolchainv1alpha1 "github.com/codeready-toolchain/api/api/v1alpha1"
	"github.com/codeready-toolchain/toolchain-common/pkg/cluster"
	"github.com/codeready-toolchain/toolchain-common/pkg/condition"
	notify "github.com/codeready-toolchain/toolchain-common/pkg/notification"
	"k8s.io/apimachinery/pkg/runtime"
	"k8s.io/apimachinery/pkg/runtime/schema"
	"k8s.io/client-go/dynamic"
	"k8s.io/client-go/rest"
	"k8s.io/client-go/scale"
	"sigs.k8s.io/controller-runtime/pkg/builder"
	runtimeCluster "sigs.k8s.io/controller-runtime/pkg/cluster"
	"sigs.k8s.io/controller-runtime/pkg/handler"
	"sigs.k8s.io/controller-runtime/pkg/log"
	"sigs.k8s.io/controller-runtime/pkg/predicate"
	"sigs.k8s.io/controller-runtime/pkg/source"

	openshiftappsv1 "github.com/openshift/api/apps/v1"
	"github.com/redhat-cop/operator-utils/pkg/util"
	appsv1 "k8s.io/api/apps/v1"
	batchv1 "k8s.io/api/batch/v1"
	corev1 "k8s.io/api/core/v1"
	apierrors "k8s.io/apimachinery/pkg/api/errors"
	metav1 "k8s.io/apimachinery/pkg/apis/meta/v1"
	"k8s.io/apimachinery/pkg/types"
	ctrl "sigs.k8s.io/controller-runtime"
	"sigs.k8s.io/controller-runtime/pkg/client"
	"sigs.k8s.io/controller-runtime/pkg/manager"
	"sigs.k8s.io/controller-runtime/pkg/reconcile"
)

const (
	restartThreshold = 50
	// Keep the AAP pod restart threshold lower than the default so the AAP idler kicks in before the main idler.
	aapRestartThreshold = restartThreshold - 1
	vmSubresourceURLFmt = "/apis/subresources.kubevirt.io/%s"
)

var SupportedScaleResources = map[schema.GroupVersionKind]schema.GroupVersionResource{
	schema.GroupVersion{Group: "camel.apache.org", Version: "v1"}.WithKind("Integration"):          schema.GroupVersion{Group: "camel.apache.org", Version: "v1"}.WithResource("integrations"),
	schema.GroupVersion{Group: "camel.apache.org", Version: "v1alpha1"}.WithKind("KameletBinding"): schema.GroupVersion{Group: "camel.apache.org", Version: "v1alpha1"}.WithResource("kameletbindings"),
}

var vmGVR = schema.GroupVersionResource{Group: "kubevirt.io", Version: "v1", Resource: "virtualmachines"}
var vmInstanceGVR = schema.GroupVersionResource{Group: "kubevirt.io", Version: "v1", Resource: "virtualmachineinstances"}

// SetupWithManager sets up the controller with the Manager.
func (r *Reconciler) SetupWithManager(mgr manager.Manager, allNamespaceCluster runtimeCluster.Cluster) error {
	return ctrl.NewControllerManagedBy(mgr).
		For(&toolchainv1alpha1.Idler{}, builder.WithPredicates(predicate.GenerationChangedPredicate{})).
		WatchesRawSource(source.Kind(allNamespaceCluster.GetCache(), &corev1.Pod{},
			handler.TypedEnqueueRequestsFromMapFunc(MapPodToIdler), PodIdlerPredicate{})).
		Complete(r)
}

// Reconciler reconciles an Idler object
type Reconciler struct {
	Client              client.Client
	Scheme              *runtime.Scheme
	AllNamespacesClient client.Client
	RestClient          rest.Interface
	ScalesClient        scale.ScalesGetter
	DynamicClient       dynamic.Interface
	DiscoveryClient     discovery.ServerResourcesInterface
	GetHostCluster      cluster.GetHostClusterFunc
	Namespace           string
}

//+kubebuilder:rbac:groups=toolchain.dev.openshift.com,resources=idlers,verbs=get;list;watch;create;update;patch;delete
//+kubebuilder:rbac:groups=toolchain.dev.openshift.com,resources=idlers/status,verbs=get;update;patch
//+kubebuilder:rbac:groups=toolchain.dev.openshift.com,resources=idlers/finalizers,verbs=update

//+kubebuilder:rbac:groups="",resources=pods;replicationcontrollers,verbs=get;list;watch;create;update;patch;delete
//+kubebuilder:rbac:groups=apps,resources=deployments;daemonsets;replicasets;statefulsets,verbs=get;list;watch;create;update;patch;delete
//+kubebuilder:rbac:groups=apps.openshift.io,resources=deploymentconfigs,verbs=get;list;watch;create;update;patch;delete
//+kubebuilder:rbac:groups=batch,resources=jobs,verbs=get;list;watch;create;update;patch;delete
//+kubebuilder:rbac:groups=kubevirt.io,resources=virtualmachines;virtualmachineinstances,verbs=get;list;watch;create;update;patch;delete

// needed to stop the VMs - we need to make a PUT request for the "stop" subresource. Kubernetes internally classifies these as either create or update
// based on the state of the existing object.
//+kubebuilder:rbac:groups=subresources.kubevirt.io,resources=virtualmachines/stop,verbs=create;update

//+kubebuilder:rbac:groups=aap.ansible.com,resources=ansibleautomationplatforms,verbs=get;list;watch;create;update;patch;delete
// There are other AAP resource kinds which are involved in the Pod -> ... -> AnsibleAutomationPlatform ownership chain. We need to be able to get/list them.
//+kubebuilder:rbac:groups=aap.ansible.com,resources=*,verbs=get;list

// Reconcile reads that state of the cluster for an Idler object and makes changes based on the state read
// and what is in the Idler.Spec
// Note:
// The Controller will requeue the Request to be processed again if the returned error is non-nil or
// Result.Requeue is true, otherwise upon completion it will remove the work from the queue.
func (r *Reconciler) Reconcile(ctx context.Context, request ctrl.Request) (ctrl.Result, error) {
	logger := log.FromContext(ctx)
	logger.Info("new reconcile loop")
	// Fetch the Idler instance
	idler := &toolchainv1alpha1.Idler{}
	if err := r.Client.Get(ctx, types.NamespacedName{Name: request.Name}, idler); err != nil {
		if apierrors.IsNotFound(err) {
			logger.Info("no Idler found for namespace", "name", request.Name)
			return reconcile.Result{}, nil
		}
		logger.Error(err, "failed to get Idler")
		return reconcile.Result{}, err
	}
	if util.IsBeingDeleted(idler) {
		return reconcile.Result{}, nil
	}

	logger.Info("ensuring idling")
	if idler.Spec.TimeoutSeconds == 0 {
		logger.Info("no idling when timeout is 0")
		return reconcile.Result{}, r.setStatusNoDeactivation(ctx, idler)
	}
	if idler.Spec.TimeoutSeconds < 0 {
		// Make sure the timeout is bigger than 0
		err := errors.New("timeoutSeconds should be bigger than 0")
		logger.Error(err, "failed to ensure idling")
		return reconcile.Result{}, r.setStatusFailed(ctx, idler, err.Error())
	}
	requeueAfter, err := r.ensureIdling(ctx, idler)
	if err != nil {
		return reconcile.Result{}, r.wrapErrorWithStatusUpdate(ctx, idler, r.setStatusFailed, err,
			"failed to ensure idling '%s'", idler.Name)
	}
	aapIdlerFailed := false
	if aapIdler, err := newAAPIdler(r.AllNamespacesClient, r.DynamicClient, r.DiscoveryClient, r.notify); err != nil {
		err := r.wrapErrorWithStatusUpdate(ctx, idler, r.setStatusFailed, fmt.Errorf("failed to init aap idler '%s': %w", idler.Name, err), "")
		logger.Error(err, "init AAP idler failed")
		aapIdlerFailed = true
	} else {
		aapRequeueAfter, err := aapIdler.ensureAnsiblePlatformIdling(ctx, idler)
		if err != nil {
			err := r.wrapErrorWithStatusUpdate(ctx, idler, r.setStatusFailed, fmt.Errorf("failed to ensure aap idling '%s': %w", idler.Name, err), "")
			logger.Error(err, "AAP idler execution failed")
			aapIdlerFailed = true
		}
		if aapRequeueAfter != 0 {
			requeueAfter = shorterDuration(requeueAfter, aapRequeueAfter)
		}
	}

	logger.Info("requeueing for next pod to check", "after_seconds", requeueAfter.Seconds())
	result := reconcile.Result{
		Requeue:      true,
		RequeueAfter: requeueAfter,
	}
	if aapIdlerFailed {
		// Do not return any errors if the AAP idler failed. We just log the error (above), update the Idler CR status and move on.
		return result, nil
	}
	return result, r.setStatusReady(ctx, idler)
}

func (r *Reconciler) ensureIdling(ctx context.Context, idler *toolchainv1alpha1.Idler) (time.Duration, error) {
	// Get all pods running in the namespace
	podList := &corev1.PodList{}
	if err := r.AllNamespacesClient.List(ctx, podList, client.InNamespace(idler.Name)); err != nil {
		return 0, err
	}
	requeueAfter := time.Duration(idler.Spec.TimeoutSeconds) * time.Second
	newStatusPods := make([]toolchainv1alpha1.Pod, 0, 10)
	var idleErrors []error
	for _, pod := range podList.Items {
		podLogger := log.FromContext(ctx).WithValues("pod_name", pod.Name, "pod_phase", pod.Status.Phase)
		podCtx := log.IntoContext(ctx, podLogger)
		timeoutSeconds := idler.Spec.TimeoutSeconds
		if isOwnedByVM(pod.ObjectMeta) {
			// use 1/12th of the timeout for VMs to have more aggressive idling to decrease
			// the infra costs because VMs consume much more resources
			timeoutSeconds = timeoutSeconds / 12
		}
		if trackedPod := findPodByName(idler, pod.Name); trackedPod != nil {
			// check the restart count for the trackedPod
			restartCount := getHighestRestartCount(pod.Status)
			if restartCount > restartThreshold {
				podLogger.Info("Pod is restarting too often. Killing the pod", "restart_count", restartCount)
				// Check if it belongs to a controller (Deployment, DeploymentConfig, etc) and scale it down to zero.
				err := deletePodsAndCreateNotification(podCtx, pod, r, idler)
				if err == nil {
					continue
				}
				idleErrors = append(idleErrors, err)
				podLogger.Error(err, "failed to kill the pod")
			}
			// Already tracking this pod. Check the timeout.
			if time.Now().After(trackedPod.StartTime.Add(time.Duration(timeoutSeconds) * time.Second)) {
				podLogger.Info("Pod running for too long. Killing the pod.", "start_time", trackedPod.StartTime.Format("2006-01-02T15:04:05Z"), "timeout_seconds", timeoutSeconds)
				// Check if it belongs to a controller (Deployment, DeploymentConfig, etc) and scale it down to zero.
				err := deletePodsAndCreateNotification(podCtx, pod, r, idler)
				if err == nil {
					continue
				}
				idleErrors = append(idleErrors, err)
				podLogger.Error(err, "failed to kill the pod")
			}
			newStatusPods = append(newStatusPods, *trackedPod) // keep tracking

		} else if pod.Status.StartTime != nil { // Ignore pods without StartTime
			podLogger.Info("New pod detected. Start tracking.")
			newStatusPods = append(newStatusPods, toolchainv1alpha1.Pod{
				Name:      pod.Name,
				StartTime: *pod.Status.StartTime,
			})
		}
		// calculate the next reconcile
		if pod.Status.StartTime != nil {
			killAfter := time.Until(pod.Status.StartTime.Add(time.Duration(timeoutSeconds+1) * time.Second))
			requeueAfter = shorterDuration(requeueAfter, killAfter)
		} else {
			// if the pod doesn't contain startTime, then schedule the next reconcile to the timeout
			// if not already scheduled to an earlier time
			requeueAfter = shorterDuration(requeueAfter, time.Duration(timeoutSeconds)*time.Second)
		}
	}
	if err := r.updateStatusPods(ctx, idler, newStatusPods); err != nil {
		idleErrors = append(idleErrors, err)
	}
	return requeueAfter, errors.Join(idleErrors...)
}

func shorterDuration(first, second time.Duration) time.Duration {
	shorter := first
	if first > second {
		shorter = second
	}
	// do not allow negative durations: if a pod has timed out, then it should be killed immediately
	if shorter < 0 {
		shorter = 0
	}
	return shorter
}

// Check if the pod belongs to a controller (Deployment, DeploymentConfig, etc) and scale it down to zero.
// if it is a standalone pod, delete it.
// Send notification if the deleted pod was managed by a controller, was a standalone pod that was not completed or was crashlooping
func deletePodsAndCreateNotification(podCtx context.Context, pod corev1.Pod, r *Reconciler, idler *toolchainv1alpha1.Idler) error {
	logger := log.FromContext(podCtx)
	var podReason string
	podCondition := pod.Status.Conditions
	for _, podCond := range podCondition {
		if podCond.Type == "Ready" {
			podReason = podCond.Reason
		}
	}
	appType, appName, deletedByController, err := r.scaleControllerToZero(podCtx, pod.ObjectMeta)
	if err != nil {
		return err
	}
	if !deletedByController { // Pod not managed by a controller. We can just delete the pod.
		logger.Info("Deleting pod without controller")
		if err := r.AllNamespacesClient.Delete(podCtx, &pod); err != nil {
			return err
		}
		logger.Info("Pod deleted")
	}
	if appName == "" {
		appName = pod.Name
		appType = "Pod"
	}

	// If a build pod is in "PodCompleted" status then it was not running so there's no reason to send an idler notification
	if podReason != "PodCompleted" || deletedByController {
		// By now either a pod has been deleted or scaled to zero by controller, idler Triggered notification should be sent
		r.notify(podCtx, idler, appName, appType)
	}
	return nil
}

func getHighestRestartCount(podstatus corev1.PodStatus) int32 {
	var restartCount int32
	for _, status := range podstatus.ContainerStatuses {
		if restartCount < status.RestartCount {
			restartCount = status.RestartCount
		}
	}
	return restartCount
}

func (r *Reconciler) notify(ctx context.Context, idler *toolchainv1alpha1.Idler, appName string, appType string) {
	logger := log.FromContext(ctx)
	logger.Info("Creating Notification")
	if err := r.createNotification(ctx, idler, appName, appType); err != nil {
		logger.Error(err, "failed to create Notification")
		if err = r.setStatusIdlerNotificationCreationFailed(ctx, idler, err.Error()); err != nil {
			logger.Error(err, "failed to set status IdlerNotificationCreationFailed")
		} // not returning error to continue tracking remaining pods
	}
}

func (r *Reconciler) createNotification(ctx context.Context, idler *toolchainv1alpha1.Idler, appName string, appType string) error {
	//Get the HostClient
	hostCluster, ok := r.GetHostCluster()
	if !ok {
		return fmt.Errorf("unable to get the host cluster")
	}
	//check the condition on Idler if notification already sent, only create a notification if not created before
	if condition.IsTrue(idler.Status.Conditions, toolchainv1alpha1.IdlerTriggeredNotificationCreated) {
		// notification already created
		return nil
	}

	notificationName := fmt.Sprintf("%s-%s", idler.Name, toolchainv1alpha1.NotificationTypeIdled)
	notification := &toolchainv1alpha1.Notification{}
	// Check if notification already exists in host
	if err := hostCluster.Client.Get(ctx, types.NamespacedName{Name: notificationName, Namespace: hostCluster.OperatorNamespace}, notification); err != nil {
		if !apierrors.IsNotFound(err) {
			return err
		}

		userEmails, err := r.getUserEmailsFromMURs(ctx, hostCluster, idler)
		if err != nil {
			return err
		}
		if len(userEmails) == 0 {
			// no email found, thus no email sent
			return fmt.Errorf("no email found for the user in MURs")
		}

		keysAndVals := map[string]string{
			"Namespace": idler.Name,
			"AppName":   appName,
			"AppType":   appType,
		}

		for _, userEmail := range userEmails {
			_, err := notify.NewNotificationBuilder(hostCluster.Client, hostCluster.OperatorNamespace).
				WithName(notificationName).
				WithNotificationType(toolchainv1alpha1.NotificationTypeIdled).
				WithTemplate("idlertriggered").
				WithKeysAndValues(keysAndVals).
				Create(ctx, userEmail)
			if err != nil {
				return fmt.Errorf("unable to create Notification CR from Idler: %w", err)
			}
		}
	}
	// set notification created condition
	return r.setStatusIdlerNotificationCreated(ctx, idler)
}

func (r *Reconciler) getUserEmailsFromMURs(ctx context.Context, hostCluster *cluster.CachedToolchainCluster, idler *toolchainv1alpha1.Idler) ([]string, error) {
	var emails []string
	//get NSTemplateSet from idler
	logger := log.FromContext(ctx)
	if spacename, found := idler.GetLabels()[toolchainv1alpha1.SpaceLabelKey]; found {
		nsTemplateSet := &toolchainv1alpha1.NSTemplateSet{}
		err := r.Client.Get(ctx, types.NamespacedName{Name: spacename, Namespace: r.Namespace}, nsTemplateSet)
		if err != nil {
			logger.Error(err, "could not get the NSTemplateSet with name", "spacename", spacename)
			return emails, err
		}
		// iterate on space roles from NSTemplateSet
		var murs []string
		for _, spaceRole := range nsTemplateSet.Spec.SpaceRoles {
			murs = append(murs, spaceRole.Usernames...)
		}
		// get MUR from host and use user email from annotations
		for _, mur := range murs {
			getMUR := &toolchainv1alpha1.MasterUserRecord{}
			err := hostCluster.Client.Get(ctx, types.NamespacedName{Name: mur, Namespace: hostCluster.OperatorNamespace}, getMUR)
			if err != nil {
				return emails, fmt.Errorf("could not get the MUR: %w", err)
			}
			if email := getMUR.Spec.PropagatedClaims.Email; email != "" {
				emails = append(emails, getMUR.Spec.PropagatedClaims.Email)
			}
		}
	} else {
		logger.Info("Idler does not have any owner label", "idler_name", idler.Name)
	}
	return emails, nil
}

// scaleControllerToZero checks if the object has an owner controller (Deployment, ReplicaSet, etc)
// and scales the owner down to zero and returns "true".
// Otherwise, returns "false".
// It also returns the parent controller type and name or empty strings if there is no parent controller.
func (r *Reconciler) scaleControllerToZero(ctx context.Context, meta metav1.ObjectMeta) (string, string, bool, error) {
	log.FromContext(ctx).Info("Scaling controller to zero", "name", meta.Name)
	owners := meta.GetOwnerReferences()
	for _, owner := range owners {
		if owner.Controller != nil && *owner.Controller {
			switch owner.Kind {
			case "Deployment":
				return r.scaleDeploymentToZero(ctx, meta.Namespace, owner)
			case "ReplicaSet":
				return r.scaleReplicaSetToZero(ctx, meta.Namespace, owner)
			case "DaemonSet":
				return r.deleteDaemonSet(ctx, meta.Namespace, owner) // Nothing to scale down. Delete instead.
			case "StatefulSet":
				return r.scaleStatefulSetToZero(ctx, meta.Namespace, owner)
			case "DeploymentConfig":
				return r.scaleDeploymentConfigToZero(ctx, meta.Namespace, owner)
			case "ReplicationController":
				return r.scaleReplicationControllerToZero(ctx, meta.Namespace, owner)
			case "Job":
				return r.deleteJob(ctx, meta.Namespace, owner) // Nothing to scale down. Delete instead.
			case "VirtualMachineInstance":
				return r.stopVirtualMachine(ctx, meta.Namespace, owner) // Nothing to scale down. Stop instead.
			}
		}
	}
	return "", "", false, nil
}

func (r *Reconciler) scaleDeploymentToZero(ctx context.Context, namespace string, owner metav1.OwnerReference) (string, string, bool, error) {
	logger := log.FromContext(ctx)
	logger.Info("Scaling deployment to zero", "name", owner.Name)
	d := &appsv1.Deployment{}
	if err := r.AllNamespacesClient.Get(ctx, types.NamespacedName{Namespace: namespace, Name: owner.Name}, d); err != nil {
		if apierrors.IsNotFound(err) { // Ignore not found errors. Can happen if the parent controller has been deleted. The Garbage Collector should delete the pods shortly.
			return owner.Kind, owner.Name, true, nil
		}
		return "", "", false, err
	}
	zero := int32(0)
	for _, deploymentOwner := range d.OwnerReferences {
		if supportedScaleResource := getSupportedScaleResource(deploymentOwner); supportedScaleResource != nil {
<<<<<<< HEAD
			// check for owner with scale sub resource
			if scaleResource, err := r.ScalesClient.Scales(d.Namespace).Get(ctx, supportedScaleResource.GroupResource(), deploymentOwner.Name, metav1.GetOptions{}); err == nil {
				scaleResource.Spec.Replicas = zero
				_, err = r.ScalesClient.Scales(d.Namespace).Update(ctx, supportedScaleResource.GroupResource(), scaleResource, metav1.UpdateOptions{})

				if err == nil {
					logger.Info("Deployment scaled to zero using scale sub resource", "name", d.Name)
					return owner.Kind, owner.Name, true, nil
				}

				return "", "", false, err
			} else if apierrors.IsInternalError(err) { // Internal error indicates that the specReplicasPath is not set on the custom resource - just update the scale resource
				scale := autoscalingv1.Scale{
					ObjectMeta: ctrl.ObjectMeta{
						Name:      deploymentOwner.Name,
						Namespace: d.Namespace,
					},
					Spec: autoscalingv1.ScaleSpec{
						Replicas: zero,
					},
				}
				_, err = r.ScalesClient.Scales(d.Namespace).Update(ctx, supportedScaleResource.GroupResource(), &scale, metav1.UpdateOptions{})

				if err == nil {
					logger.Info("Deployment scaled to zero using scale sub resource", "name", d.Name)
					return owner.Kind, owner.Name, true, nil
				}

				return "", "", false, err
			} else if !apierrors.IsNotFound(err) {
				return "", "", false, err
=======
			patch := []byte(`{"spec":{"replicas":0}}`)
			_, err := r.ScalesClient.Scales(d.Namespace).Patch(ctx, *supportedScaleResource, deploymentOwner.Name, types.MergePatchType, patch, metav1.PatchOptions{})
			if err != nil {
				if !errors.IsNotFound(err) {
					return "", "", false, err
				}
			} else {
				logger.Info("Deployment scaled to zero using scale sub resource", "name", d.Name)
				return owner.Kind, owner.Name, true, nil
>>>>>>> 6dc17901
			}
		}
	}

	patched := d.DeepCopy()
	patched.Spec.Replicas = &zero
	if err := r.AllNamespacesClient.Patch(ctx, patched, client.MergeFrom(d)); err != nil {
		return "", "", false, err
	}
	logger.Info("Deployment scaled to zero", "name", d.Name)
	return owner.Kind, owner.Name, true, nil
}

func getSupportedScaleResource(ownerReference metav1.OwnerReference) *schema.GroupVersionResource {
	if ownerGVK, err := schema.ParseGroupVersion(ownerReference.APIVersion); err == nil {
		for groupVersionKind, groupVersionResource := range SupportedScaleResources {
			if groupVersionKind.String() == ownerGVK.WithKind(ownerReference.Kind).String() {
				return &groupVersionResource
			}
		}
	}

	return nil
}

func (r *Reconciler) scaleReplicaSetToZero(ctx context.Context, namespace string, owner metav1.OwnerReference) (string, string, bool, error) {
	logger := log.FromContext(ctx)
	logger.Info("Scaling replica set to zero", "name", owner.Name)
	rs := &appsv1.ReplicaSet{}
	if err := r.AllNamespacesClient.Get(ctx, types.NamespacedName{Namespace: namespace, Name: owner.Name}, rs); err != nil {
		if apierrors.IsNotFound(err) { // Ignore not found errors. Can happen if the parent controller has been deleted. The Garbage Collector should delete the pods shortly.
			logger.Info("replica set is not found; ignoring: it might be already deleted")
			return owner.Kind, owner.Name, true, nil
		}
		logger.Error(err, "error deleting rs")
		return "", "", false, err
	}

	appType, appName, deletedByController, err := r.scaleControllerToZero(ctx, rs.ObjectMeta) // Check if the ReplicaSet has another controller which owns it (i.g. Deployment)
	if err != nil {
		return "", "", false, err
	}
	if !deletedByController {
		// There is no controller that owns the ReplicaSet. Scale the ReplicaSet to zero.
		zero := int32(0)
		patched := rs.DeepCopy()
		patched.Spec.Replicas = &zero
		if err := r.AllNamespacesClient.Patch(ctx, patched, client.MergeFrom(rs)); err != nil {
			return "", "", false, err
		}
		logger.Info("ReplicaSet scaled to zero", "name", rs.Name)
		appType = owner.Kind
		appName = owner.Name
	}
	return appType, appName, true, nil
}

func (r *Reconciler) deleteDaemonSet(ctx context.Context, namespace string, owner metav1.OwnerReference) (string, string, bool, error) {
	ds := &appsv1.DaemonSet{}
	if err := r.AllNamespacesClient.Get(ctx, types.NamespacedName{Namespace: namespace, Name: owner.Name}, ds); err != nil {
		if apierrors.IsNotFound(err) { // Ignore not found errors. Can happen if the parent controller has been deleted. The Garbage Collector should delete the pods shortly.
			return owner.Kind, owner.Name, true, nil
		}
		return "", "", false, err
	}
	if err := r.AllNamespacesClient.Delete(ctx, ds); err != nil {
		if apierrors.IsNotFound(err) { // Ignore not found errors. Can happen if the parent controller has been deleted. The Garbage Collector should delete the pods shortly.
			return owner.Kind, owner.Name, true, nil
		}
		return "", "", false, err
	}
	log.FromContext(ctx).Info("DaemonSet deleted", "name", ds.Name)
	return owner.Kind, owner.Name, true, nil
}

func (r *Reconciler) scaleStatefulSetToZero(ctx context.Context, namespace string, owner metav1.OwnerReference) (string, string, bool, error) {
	s := &appsv1.StatefulSet{}
	if err := r.AllNamespacesClient.Get(ctx, types.NamespacedName{Namespace: namespace, Name: owner.Name}, s); err != nil {
		if apierrors.IsNotFound(err) { // Ignore not found errors. Can happen if the parent controller has been deleted. The Garbage Collector should delete the pods shortly.
			return owner.Kind, owner.Name, true, nil
		}
		return "", "", false, err
	}
	zero := int32(0)
	patched := s.DeepCopy()
	patched.Spec.Replicas = &zero
	if err := r.AllNamespacesClient.Patch(ctx, patched, client.MergeFrom(s)); err != nil {
		return "", "", false, err
	}
	log.FromContext(ctx).Info("StatefulSet scaled to zero", "name", s.Name)
	return owner.Kind, owner.Name, true, nil
}

func (r *Reconciler) scaleDeploymentConfigToZero(ctx context.Context, namespace string, owner metav1.OwnerReference) (string, string, bool, error) {
	dc := &openshiftappsv1.DeploymentConfig{}
	if err := r.AllNamespacesClient.Get(ctx, types.NamespacedName{Namespace: namespace, Name: owner.Name}, dc); err != nil {
		if apierrors.IsNotFound(err) { // Ignore not found errors. Can happen if the parent controller has been deleted. The Garbage Collector should delete the pods shortly.
			return owner.Kind, owner.Name, true, nil
		}
		return "", "", false, err
	}
	patched := dc.DeepCopy()
	patched.Spec.Replicas = 0
	patched.Spec.Paused = false
	if err := r.AllNamespacesClient.Patch(ctx, patched, client.MergeFrom(dc)); err != nil {
		return "", "", false, err
	}
	log.FromContext(ctx).Info("DeploymentConfig scaled to zero", "name", dc.Name)
	return owner.Kind, owner.Name, true, nil
}

func (r *Reconciler) scaleReplicationControllerToZero(ctx context.Context, namespace string, owner metav1.OwnerReference) (string, string, bool, error) {
	rc := &corev1.ReplicationController{}
	if err := r.AllNamespacesClient.Get(ctx, types.NamespacedName{Namespace: namespace, Name: owner.Name}, rc); err != nil {
		if apierrors.IsNotFound(err) { // Ignore not found errors. Can happen if the parent controller has been deleted. The Garbage Collector should delete the pods shortly.
			return owner.Kind, owner.Name, true, nil
		}
		return "", "", false, err
	}
	appType, appName, deletedByController, err := r.scaleControllerToZero(ctx, rc.ObjectMeta) // Check if the ReplicationController has another controller which owns it (i.g. DeploymentConfig)
	if err != nil {
		return "", "", false, err
	}
	if !deletedByController {
		// There is no controller who owns the ReplicationController. Scale the ReplicationController to zero.
		zero := int32(0)
		patched := rc.DeepCopy()
		patched.Spec.Replicas = &zero
		if err := r.AllNamespacesClient.Patch(ctx, patched, client.MergeFrom(rc)); err != nil {
			return "", "", false, err
		}
		log.FromContext(ctx).Info("ReplicationController scaled to zero", "name", rc.Name)
		appType = owner.Kind
		appName = owner.Name
	}
	return appType, appName, true, nil
}

func (r *Reconciler) deleteJob(ctx context.Context, namespace string, owner metav1.OwnerReference) (string, string, bool, error) {
	logger := log.FromContext(ctx)
	j := &batchv1.Job{}
	if err := r.AllNamespacesClient.Get(ctx, types.NamespacedName{Namespace: namespace, Name: owner.Name}, j); err != nil {
		if apierrors.IsNotFound(err) { // Ignore not found errors. Can happen if the parent controller has been deleted. The Garbage Collector should delete the pods shortly.
			logger.Info("job not found")
			return owner.Kind, owner.Name, true, nil
		}
		return "", "", false, err
	}
	// see https://github.com/kubernetes/kubernetes/issues/20902#issuecomment-321484735
	// also, this may be needed for the e2e tests if the call to `client.Delete` comes too quickly after creating the job,
	// which may leave the job's pod running but orphan, hence causing a test failure (and making the test flaky)
	propagationPolicy := metav1.DeletePropagationBackground

	if err := r.AllNamespacesClient.Delete(ctx, j, &client.DeleteOptions{
		PropagationPolicy: &propagationPolicy,
	}); err != nil {
		if apierrors.IsNotFound(err) { // Ignore not found errors. Can happen if the parent controller has been deleted. The Garbage Collector should delete the pods shortly.
			return owner.Kind, owner.Name, true, nil
		}
		return "", "", false, err
	}
	logger.Info("Job deleted", "name", j.Name)
	return owner.Kind, owner.Name, true, nil
}

func (r *Reconciler) stopVirtualMachine(ctx context.Context, namespace string, owner metav1.OwnerReference) (string, string, bool, error) {
	logger := log.FromContext(ctx)
	// get the virtualmachineinstance info from the owner reference
	vmInstance, err := r.DynamicClient.Resource(vmInstanceGVR).Namespace(namespace).Get(ctx, owner.Name, metav1.GetOptions{})
	if apierrors.IsNotFound(err) { // Ignore not found errors. Can happen if the parent controller has been deleted. The Garbage Collector should delete the pods shortly.
		logger.Info("VirtualMachineInstance not found", "name", owner.Name)
		return owner.Kind, owner.Name, true, nil
	}
	if err != nil {
		return "", "", false, err
	}

	// get virtualmachineinstance owner reference (virtualmachine)
	vmInstanceOwners := vmInstance.GetOwnerReferences()
	vmiOwnerIndex := -1
	for i, vmInstanceOwner := range vmInstanceOwners {
		if vmInstanceOwner.Controller != nil && *vmInstanceOwner.Controller && vmInstanceOwner.Kind == "VirtualMachine" {
			vmiOwnerIndex = i
			break
		}
	}

	if vmiOwnerIndex == -1 {
		return "", "", false, fmt.Errorf("VirtualMachineInstance '%s' is missing a VirtualMachine owner reference", vmInstance.GetName())
	}

	// get the virtualmachine resource
	vm, err := r.DynamicClient.Resource(vmGVR).Namespace(namespace).Get(ctx, vmInstanceOwners[vmiOwnerIndex].Name, metav1.GetOptions{})
	if apierrors.IsNotFound(err) { // Ignore not found errors. Can happen if the parent controller has been deleted. The Garbage Collector should delete the pods shortly.
		logger.Info("VirtualMachine not found")
		return owner.Kind, owner.Name, true, nil
	}
	if err != nil {
		return "", "", false, err
	}

	err = r.RestClient.Put().
		AbsPath(fmt.Sprintf(vmSubresourceURLFmt, "v1")).
		Namespace(vm.GetNamespace()).
		Resource("virtualmachines").
		Name(vm.GetName()).
		SubResource("stop").
		Do(ctx).
		Error()
	if err != nil {
		return "", "", false, err
	}

	logger.Info("VirtualMachine stopped", "name", vm.GetName())
	return vm.GetKind(), vm.GetName(), true, nil
}

func findPodByName(idler *toolchainv1alpha1.Idler, name string) *toolchainv1alpha1.Pod {
	for _, pod := range idler.Status.Pods {
		if pod.Name == name {
			return &pod
		}
	}
	return nil
}

// updateStatusPods updates the status pods to the new ones but only if something changed. Order is ignored.
func (r *Reconciler) updateStatusPods(ctx context.Context, idler *toolchainv1alpha1.Idler, newPods []toolchainv1alpha1.Pod) error {
	nothingChanged := len(idler.Status.Pods) == len(newPods)
	if nothingChanged {
		for _, newPod := range newPods {
			if findPodByName(idler, newPod.Name) == nil {
				// New untracked Pod!
				nothingChanged = false
				break
			}
		}
	}
	if nothingChanged {
		return nil
	}
	idler.Status.Pods = newPods
	return r.Client.Status().Update(ctx, idler)
}

type statusUpdater func(ctx context.Context, idler *toolchainv1alpha1.Idler, message string) error

func (r *Reconciler) updateStatusConditions(ctx context.Context, idler *toolchainv1alpha1.Idler, newConditions ...toolchainv1alpha1.Condition) error {
	var updated bool
	idler.Status.Conditions, updated = condition.AddOrUpdateStatusConditions(idler.Status.Conditions, newConditions...)
	if !updated {
		// Nothing changed
		return nil
	}
	return r.Client.Status().Update(ctx, idler)
}

func (r *Reconciler) setStatusFailed(ctx context.Context, idler *toolchainv1alpha1.Idler, message string) error {
	return r.updateStatusConditions(
		ctx,
		idler,
		toolchainv1alpha1.Condition{
			Type:    toolchainv1alpha1.ConditionReady,
			Status:  corev1.ConditionFalse,
			Reason:  toolchainv1alpha1.IdlerUnableToEnsureIdlingReason,
			Message: message,
		})
}

func (r *Reconciler) setStatusReady(ctx context.Context, idler *toolchainv1alpha1.Idler) error {
	return r.updateStatusConditions(
		ctx,
		idler,
		toolchainv1alpha1.Condition{
			Type:   toolchainv1alpha1.ConditionReady,
			Status: corev1.ConditionTrue,
			Reason: toolchainv1alpha1.IdlerRunningReason,
		})
}

func (r *Reconciler) setStatusNoDeactivation(ctx context.Context, idler *toolchainv1alpha1.Idler) error {
	return r.updateStatusConditions(
		ctx,
		idler,
		toolchainv1alpha1.Condition{
			Type:   toolchainv1alpha1.ConditionReady,
			Status: corev1.ConditionTrue,
			Reason: toolchainv1alpha1.IdlerNoDeactivationReason,
		})
}

func (r *Reconciler) setStatusIdlerNotificationCreated(ctx context.Context, idler *toolchainv1alpha1.Idler) error {
	return r.updateStatusConditions(
		ctx,
		idler,
		toolchainv1alpha1.Condition{
			Type:   toolchainv1alpha1.IdlerTriggeredNotificationCreated,
			Status: corev1.ConditionTrue,
			Reason: toolchainv1alpha1.IdlerTriggeredReason,
		})
}

func (r *Reconciler) setStatusIdlerNotificationCreationFailed(ctx context.Context, idler *toolchainv1alpha1.Idler, message string) error {
	return r.updateStatusConditions(
		ctx,
		idler,
		toolchainv1alpha1.Condition{
			Type:    toolchainv1alpha1.IdlerTriggeredNotificationCreated,
			Status:  corev1.ConditionFalse,
			Reason:  toolchainv1alpha1.IdlerTriggeredNotificationCreationFailedReason,
			Message: message,
		})
}

// wrapErrorWithStatusUpdate wraps the error and update the idler status. If the update failed then logs the error.
func (r *Reconciler) wrapErrorWithStatusUpdate(ctx context.Context, idler *toolchainv1alpha1.Idler, statusUpdater statusUpdater, err error, format string, args ...interface{}) error {
	if err == nil {
		return nil
	}
	if err := statusUpdater(ctx, idler, err.Error()); err != nil {
		log.FromContext(ctx).Error(err, "status update failed")
	}
	return fmt.Errorf("%s: %w", fmt.Sprintf(format, args...), err)
}

func isOwnedByVM(meta metav1.ObjectMeta) bool {
	owners := meta.GetOwnerReferences()
	for _, owner := range owners {
		if owner.Controller != nil && *owner.Controller {
			if owner.Kind == "VirtualMachineInstance" {
				return true
			}
		}
	}
	return false
}<|MERGE_RESOLUTION|>--- conflicted
+++ resolved
@@ -425,49 +425,15 @@
 	zero := int32(0)
 	for _, deploymentOwner := range d.OwnerReferences {
 		if supportedScaleResource := getSupportedScaleResource(deploymentOwner); supportedScaleResource != nil {
-<<<<<<< HEAD
-			// check for owner with scale sub resource
-			if scaleResource, err := r.ScalesClient.Scales(d.Namespace).Get(ctx, supportedScaleResource.GroupResource(), deploymentOwner.Name, metav1.GetOptions{}); err == nil {
-				scaleResource.Spec.Replicas = zero
-				_, err = r.ScalesClient.Scales(d.Namespace).Update(ctx, supportedScaleResource.GroupResource(), scaleResource, metav1.UpdateOptions{})
-
-				if err == nil {
-					logger.Info("Deployment scaled to zero using scale sub resource", "name", d.Name)
-					return owner.Kind, owner.Name, true, nil
-				}
-
-				return "", "", false, err
-			} else if apierrors.IsInternalError(err) { // Internal error indicates that the specReplicasPath is not set on the custom resource - just update the scale resource
-				scale := autoscalingv1.Scale{
-					ObjectMeta: ctrl.ObjectMeta{
-						Name:      deploymentOwner.Name,
-						Namespace: d.Namespace,
-					},
-					Spec: autoscalingv1.ScaleSpec{
-						Replicas: zero,
-					},
-				}
-				_, err = r.ScalesClient.Scales(d.Namespace).Update(ctx, supportedScaleResource.GroupResource(), &scale, metav1.UpdateOptions{})
-
-				if err == nil {
-					logger.Info("Deployment scaled to zero using scale sub resource", "name", d.Name)
-					return owner.Kind, owner.Name, true, nil
-				}
-
-				return "", "", false, err
-			} else if !apierrors.IsNotFound(err) {
-				return "", "", false, err
-=======
 			patch := []byte(`{"spec":{"replicas":0}}`)
 			_, err := r.ScalesClient.Scales(d.Namespace).Patch(ctx, *supportedScaleResource, deploymentOwner.Name, types.MergePatchType, patch, metav1.PatchOptions{})
 			if err != nil {
-				if !errors.IsNotFound(err) {
+				if !apierrors.IsNotFound(err) {
 					return "", "", false, err
 				}
 			} else {
 				logger.Info("Deployment scaled to zero using scale sub resource", "name", d.Name)
 				return owner.Kind, owner.Name, true, nil
->>>>>>> 6dc17901
 			}
 		}
 	}
