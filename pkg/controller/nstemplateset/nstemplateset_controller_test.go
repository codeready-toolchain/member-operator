package nstemplateset

import (
	"context"
	"errors"
	"fmt"
	"os"
	"strings"
	"testing"
	"time"

	toolchainv1alpha1 "github.com/codeready-toolchain/api/pkg/apis/toolchain/v1alpha1"
	"github.com/codeready-toolchain/member-operator/pkg/apis"
	. "github.com/codeready-toolchain/member-operator/test"
	"github.com/codeready-toolchain/toolchain-common/pkg/test"
	"github.com/operator-framework/operator-sdk/pkg/k8sutil"

	authv1 "github.com/openshift/api/authorization/v1"
	templatev1 "github.com/openshift/api/template/v1"
	"github.com/stretchr/testify/assert"
	"github.com/stretchr/testify/require"
	corev1 "k8s.io/api/core/v1"
	v1 "k8s.io/api/rbac/v1"
	apierros "k8s.io/apimachinery/pkg/api/errors"
	metav1 "k8s.io/apimachinery/pkg/apis/meta/v1"
	"k8s.io/apimachinery/pkg/runtime"
	"k8s.io/apimachinery/pkg/runtime/serializer"
	"k8s.io/apimachinery/pkg/types"
	"k8s.io/client-go/kubernetes/scheme"
	"sigs.k8s.io/controller-runtime/pkg/client"
	"sigs.k8s.io/controller-runtime/pkg/reconcile"
	logf "sigs.k8s.io/controller-runtime/pkg/runtime/log"
)

func TestFindNamespace(t *testing.T) {
	namespaces := []corev1.Namespace{
		{ObjectMeta: metav1.ObjectMeta{Name: "johnsmith-dev", Labels: map[string]string{
			"toolchain.dev.openshift.com/type": "dev",
		}}},
		{ObjectMeta: metav1.ObjectMeta{Name: "johnsmith-code", Labels: map[string]string{
			"toolchain.dev.openshift.com/type": "code",
		}}},
	}

	t.Run("found", func(t *testing.T) {
		typeName := "dev"
		namespace, found := findNamespace(namespaces, typeName)
		assert.True(t, found)
		assert.NotNil(t, namespace)
		assert.Equal(t, typeName, namespace.GetLabels()["toolchain.dev.openshift.com/type"])
	})

	t.Run("not found", func(t *testing.T) {
		typeName := "stage"
		_, found := findNamespace(namespaces, typeName)
		assert.False(t, found)
	})
}

func TestNextNamespaceToProvisionOrUpdate(t *testing.T) {
	// given
	userNamespaces := []corev1.Namespace{
		{
			ObjectMeta: metav1.ObjectMeta{
				Name: "johnsmith-dev", Labels: map[string]string{
					"toolchain.dev.openshift.com/tier":     "basic",
					"toolchain.dev.openshift.com/revision": "abcde11",
					"toolchain.dev.openshift.com/type":     "dev",
				},
			},
			Status: corev1.NamespaceStatus{Phase: corev1.NamespaceActive},
		},
		{
			ObjectMeta: metav1.ObjectMeta{
				Name: "johnsmith-code", Labels: map[string]string{
					"toolchain.dev.openshift.com/type": "code",
				},
			},
			Status: corev1.NamespaceStatus{Phase: corev1.NamespaceActive},
		},
	}
	nsTemplateSet := &toolchainv1alpha1.NSTemplateSet{
		Spec: toolchainv1alpha1.NSTemplateSetSpec{
			TierName: "basic",
			Namespaces: []toolchainv1alpha1.NSTemplateSetNamespace{
				{Type: "dev", Revision: "abcde11"},
				{Type: "code", Revision: "abcde21"},
				{Type: "stage", Revision: "abcde31"},
			},
		},
	}

	t.Run("return namespace whose revision is not set", func(t *testing.T) {
		// when
		tcNS, userNS, found := nextNamespaceToProvisionOrUpdate(nsTemplateSet, userNamespaces)

		// then
		assert.True(t, found)
		assert.Equal(t, "code", tcNS.Type)
		assert.Equal(t, "johnsmith-code", userNS.GetName())
	})

	t.Run("return namespace whose revision is different than in tier", func(t *testing.T) {
		// given
		userNamespaces[1].Labels["toolchain.dev.openshift.com/revision"] = "123"
		userNamespaces[1].Labels["toolchain.dev.openshift.com/tier"] = "basic"

		// when
		tcNS, userNS, found := nextNamespaceToProvisionOrUpdate(nsTemplateSet, userNamespaces)

		// then
		assert.True(t, found)
		assert.Equal(t, "code", tcNS.Type)
		assert.Equal(t, "johnsmith-code", userNS.GetName())
	})

	t.Run("return namespace whose tier is different", func(t *testing.T) {
		// given
		userNamespaces[1].Labels["toolchain.dev.openshift.com/revision"] = "abcde21"
		userNamespaces[1].Labels["toolchain.dev.openshift.com/tier"] = "advanced"

		// when
		tcNS, userNS, found := nextNamespaceToProvisionOrUpdate(nsTemplateSet, userNamespaces)

		// then
		assert.True(t, found)
		assert.Equal(t, "code", tcNS.Type)
		assert.Equal(t, "johnsmith-code", userNS.GetName())
	})

	t.Run("return namespace that is not part of user namespaces", func(t *testing.T) {
		// given
		userNamespaces[1].Labels["toolchain.dev.openshift.com/revision"] = "abcde21"
		userNamespaces[1].Labels["toolchain.dev.openshift.com/tier"] = "basic"

		// when
		tcNS, userNS, found := nextNamespaceToProvisionOrUpdate(nsTemplateSet, userNamespaces)

		// then
		assert.True(t, found)
		assert.Equal(t, "stage", tcNS.Type)
		assert.Nil(t, userNS)
	})

	t.Run("namespace not found", func(t *testing.T) {
		// given
		userNamespaces[1].Labels["toolchain.dev.openshift.com/revision"] = "abcde21"
		userNamespaces[1].Labels["toolchain.dev.openshift.com/tier"] = "basic"
		userNamespaces = append(userNamespaces, corev1.Namespace{
			ObjectMeta: metav1.ObjectMeta{
				Name: "johnsmith-stage", Labels: map[string]string{
					"toolchain.dev.openshift.com/tier":     "basic",
					"toolchain.dev.openshift.com/revision": "abcde31",
					"toolchain.dev.openshift.com/type":     "stage",
				},
			},
			Status: corev1.NamespaceStatus{Phase: corev1.NamespaceActive},
		})

		// when
		_, _, found := nextNamespaceToProvisionOrUpdate(nsTemplateSet, userNamespaces)

		// then
		assert.False(t, found)
	})
}

func TestNextNamespaceToDeprovision(t *testing.T) {
	// given
	userNamespaces := []corev1.Namespace{
		{
			ObjectMeta: metav1.ObjectMeta{
				Name: "johnsmith-dev", Labels: map[string]string{
					"toolchain.dev.openshift.com/type": "dev",
				},
			},
		},
		{
			ObjectMeta: metav1.ObjectMeta{
				Name: "johnsmith-code", Labels: map[string]string{
					"toolchain.dev.openshift.com/type": "code",
				},
			},
		},
	}

	t.Run("return namespace that is not part of the tier", func(t *testing.T) {
		// given
		tcNamespaces := []toolchainv1alpha1.NSTemplateSetNamespace{
			{Type: "dev", Revision: "abcde11"},
		}

		// when
		namespace, found := nextNamespaceToDeprovision(tcNamespaces, userNamespaces)

		// then
		assert.True(t, found)
		assert.Equal(t, "johnsmith-code", namespace.Name)
	})

	t.Run("should not return any namespace", func(t *testing.T) {
		// given
		tcNamespaces := []toolchainv1alpha1.NSTemplateSetNamespace{
			{Type: "dev", Revision: "abcde11"},
			{Type: "code", Revision: "abcde11"},
		}

		// when
		namespace, found := nextNamespaceToDeprovision(tcNamespaces, userNamespaces)

		// then
		assert.False(t, found)
		assert.Nil(t, namespace)
	})
}

func TestGetNamespaceName(t *testing.T) {

	// given
	namespaceName := "toolchain-member"

	t.Run("request namespace", func(t *testing.T) {
		// given
		req := reconcile.Request{
			NamespacedName: types.NamespacedName{
				Name:      "any-name",
				Namespace: namespaceName,
			},
		}

		// when
		nsName, err := getNamespaceName(req)

		// then
		require.NoError(t, err)
		assert.Equal(t, namespaceName, nsName)
	})

	t.Run("watch namespace", func(t *testing.T) {
		// given
		currWatchNs := os.Getenv(k8sutil.WatchNamespaceEnvVar)
		err := os.Setenv(k8sutil.WatchNamespaceEnvVar, namespaceName)
		require.NoError(t, err)
		defer func() {
			if currWatchNs == "" {
				err := os.Unsetenv(k8sutil.WatchNamespaceEnvVar)
				require.NoError(t, err)
				return
			}
			err := os.Setenv(k8sutil.WatchNamespaceEnvVar, currWatchNs)
			require.NoError(t, err)
		}()
		req := reconcile.Request{
			NamespacedName: types.NamespacedName{
				Name:      "any-name",
				Namespace: "", // blank
			},
		}

		// when
		nsName, err := getNamespaceName(req)

		// then
		require.NoError(t, err)
		assert.Equal(t, namespaceName, nsName)
	})

	t.Run("no namespace", func(t *testing.T) {
		// given
		req := reconcile.Request{
			NamespacedName: types.NamespacedName{
				Name:      "any-name",
				Namespace: "", // blank
			},
		}

		// when
		nsName, err := getNamespaceName(req)

		// then
		require.Error(t, err)
		assert.Equal(t, "", nsName)
	})

}

func TestReconcileProvisionOK(t *testing.T) {

	logf.SetLogger(logf.ZapLogger(true))
	// given
	username := "johnsmith"
	namespaceName := "toolchain-member"

	t.Run("without cluster resources", func(t *testing.T) {

		t.Run("new namespace created", func(t *testing.T) {
			// given
			nsTmplSet := newNSTmplSet(namespaceName, username, "basic", withNamespaces("dev", "code"))
			r, req, fakeClient := prepareReconcile(t, namespaceName, username, nsTmplSet)

			// when
			res, err := r.Reconcile(req)

			// then
			require.NoError(t, err)
			assert.Equal(t, reconcile.Result{}, res)
			AssertThatNSTemplateSet(t, namespaceName, username, fakeClient).
				HasFinalizer().
				HasSpecNamespaces("dev", "code").
				HasConditions(Provisioning())
			AssertThatNamespace(t, username+"-dev", r.client).
				HasNoOwnerReference().
				HasLabel("toolchain.dev.openshift.com/owner", username).
				HasLabel("toolchain.dev.openshift.com/type", "dev").
				HasNoLabel("toolchain.dev.openshift.com/revision").
				HasNoLabel("toolchain.dev.openshift.com/tier")
		})

		t.Run("new namespace created with existing namespace", func(t *testing.T) {
			// given
			nsTmplSet := newNSTmplSet(namespaceName, username, "basic", withNamespaces("dev", "code"))
			devNS := newNamespace("basic", username, "dev", withRevision("abcde11"))
			r, req, fakeClient := prepareReconcile(t, namespaceName, username, nsTmplSet, devNS)

			// when
			res, err := r.Reconcile(req)

			// then
			require.NoError(t, err)
			assert.Equal(t, reconcile.Result{}, res)
			AssertThatNSTemplateSet(t, namespaceName, username, fakeClient).
				HasFinalizer().
				HasSpecNamespaces("dev", "code").
				HasConditions(Provisioning())
			AssertThatNamespace(t, username+"-code", r.client).
				HasNoOwnerReference().
				HasLabel("toolchain.dev.openshift.com/owner", username).
				HasLabel("toolchain.dev.openshift.com/type", "code").
				HasNoLabel("toolchain.dev.openshift.com/revision").
				HasNoLabel("toolchain.dev.openshift.com/tier")
		})

		t.Run("inner resources created for existing namespace", func(t *testing.T) {
			// given
			nsTmplSet := newNSTmplSet(namespaceName, username, "basic", withNamespaces("dev", "code"))
			devNS := newNamespace("basic", username, "dev") // NS exist but it is not complete yet
			r, req, fakeClient := prepareReconcile(t, namespaceName, username, nsTmplSet, devNS)

			// when
			res, err := r.Reconcile(req)

			// then
			require.NoError(t, err)
			assert.Equal(t, reconcile.Result{}, res)
			AssertThatNSTemplateSet(t, namespaceName, username, fakeClient).
				HasFinalizer().
				HasSpecNamespaces("dev", "code").
				HasConditions(Provisioning())
			AssertThatNamespace(t, username+"-dev", fakeClient).
				HasLabel("toolchain.dev.openshift.com/owner", username).
				HasLabel("toolchain.dev.openshift.com/type", "dev").
				HasLabel("toolchain.dev.openshift.com/revision", "abcde11").
				HasLabel("toolchain.dev.openshift.com/tier", "basic").
				HasResource("user-edit", &authv1.RoleBinding{})
		})

		t.Run("status provisioned", func(t *testing.T) {
			// given
			nsTmplSet := newNSTmplSet(namespaceName, username, "basic", withNamespaces("dev", "code"))
			// create namespaces (and assume they are complete since they have the expected revision number)
			devNS := newNamespace("basic", username, "dev", withRevision("abcde11"))
			codeNS := newNamespace("basic", username, "code", withRevision("abcde11"))
			r, req, fakeClient := prepareReconcile(t, namespaceName, username, nsTmplSet, devNS, codeNS)

			// when
			res, err := r.Reconcile(req)

			// then
			require.NoError(t, err)
			assert.Equal(t, reconcile.Result{}, res)
			AssertThatNSTemplateSet(t, namespaceName, username, fakeClient).
				HasFinalizer().
				HasSpecNamespaces("dev", "code").
				HasConditions(Provisioned())
			AssertThatNamespace(t, username+"-dev", fakeClient).
				HasLabel("toolchain.dev.openshift.com/owner", username).
				HasLabel("toolchain.dev.openshift.com/type", "dev").
				HasLabel("toolchain.dev.openshift.com/revision", "abcde11").
				HasLabel("toolchain.dev.openshift.com/tier", "basic")
			AssertThatNamespace(t, username+"-code", fakeClient).
				HasLabel("toolchain.dev.openshift.com/owner", username).
				HasLabel("toolchain.dev.openshift.com/type", "code").
				HasLabel("toolchain.dev.openshift.com/revision", "abcde11").
				HasLabel("toolchain.dev.openshift.com/tier", "basic")
		})

		t.Run("no nstmplset available", func(t *testing.T) {
			// given
			r, req, _ := prepareReconcile(t, namespaceName, username)

			// when
			res, err := r.Reconcile(req)

			// then
			require.NoError(t, err)
			assert.Equal(t, reconcile.Result{}, res)
		})
	})

}

func TestReconcileUpdate(t *testing.T) {

	logf.SetLogger(logf.ZapLogger(true))
	// given
	username := "johnsmith"
	namespaceName := "toolchain-member"

	t.Run("update dev to advanced tier", func(t *testing.T) {
		// given
		nsTmplSet := newNSTmplSet(namespaceName, username, "advanced", withNamespaces("dev"))
		// create namespace (and assume it is complete since it has the expected revision number)
		devNS := newNamespace("basic", username, "dev", withRevision("abcde11"))
		rb := newRoleBinding(devNS.Name, "user-edit")
		r, req, fakeClient := prepareReconcile(t, namespaceName, username, nsTmplSet, devNS, rb)

		// when
		_, err := r.Reconcile(req)

		// then
		require.NoError(t, err)
		AssertThatNSTemplateSet(t, namespaceName, username, fakeClient).
			HasFinalizer().
			HasConditions(Updating())
		AssertThatNamespace(t, username+"-dev", r.client).
			HasNoOwnerReference().
			HasLabel("toolchain.dev.openshift.com/owner", username).
			HasLabel("toolchain.dev.openshift.com/revision", "abcde11").
			HasLabel("toolchain.dev.openshift.com/type", "dev").
			HasLabel("toolchain.dev.openshift.com/tier", "advanced") // "upgraded"

		role := &v1.Role{}
		err = fakeClient.Get(context.TODO(), test.NamespacedName(username+"-dev", "toolchain-dev-edit"), role)
		require.NoError(t, err)

		binding := &v1.RoleBinding{}
		err = fakeClient.Get(context.TODO(), test.NamespacedName(username+"-dev", "user-edit"), binding)
		require.NoError(t, err)
	})

	t.Run("downgrade dev to basic tier", func(t *testing.T) {
		// given
		nsTmplSet := newNSTmplSet(namespaceName, username, "basic", withNamespaces("dev"))
		// create namespace (and assume it is complete since it has the expected revision number)
		devNS := newNamespace("advanced", username, "dev", withRevision("abcde11"))
		rb := newRoleBinding(devNS.Name, "user-edit")
		ro := newRole(devNS.Name, "toolchain-dev-edit")
		r, req, fakeClient := prepareReconcile(t, namespaceName, username, nsTmplSet, devNS, rb, ro)

		// when
		_, err := r.Reconcile(req)

		// then
		require.NoError(t, err)
		AssertThatNSTemplateSet(t, namespaceName, username, fakeClient).
			HasFinalizer().
			HasConditions(Updating())
		AssertThatNamespace(t, username+"-dev", r.client).
			HasNoOwnerReference().
			HasLabel("toolchain.dev.openshift.com/owner", username).
			HasLabel("toolchain.dev.openshift.com/revision", "abcde11").
			HasLabel("toolchain.dev.openshift.com/type", "dev").
			HasLabel("toolchain.dev.openshift.com/tier", "basic"). // "downgraded"
			HasResource("user-edit", &v1.RoleBinding{}).
			HasNoResource("toolchain-dev-edit", &v1.Role{}) // role does not exist
	})

	t.Run("promotion to another tier fails because it cannot load current template", func(t *testing.T) {
		// given
		nsTmplSet := newNSTmplSet(namespaceName, username, "advanced", withNamespaces("dev"))
		// create namespace but with an unknown tier
		devNS := newNamespace("fail", username, "dev", withRevision("abcde11"))
		r, req, fakeClient := prepareReconcile(t, namespaceName, username, nsTmplSet, devNS)

		// when
		_, err := r.Reconcile(req)

		// then
		require.Error(t, err)
		AssertThatNSTemplateSet(t, namespaceName, username, fakeClient).
			HasFinalizer().
			HasConditions(UpdateFailed("failed to to retrieve template of the current tier 'fail' for namespace 'johnsmith-dev': failed to to retrieve template for namespace"))
		AssertThatNamespace(t, username+"-dev", r.client).
			HasNoOwnerReference().
			HasLabel("toolchain.dev.openshift.com/owner", username).
			HasLabel("toolchain.dev.openshift.com/revision", "abcde11").
			HasLabel("toolchain.dev.openshift.com/type", "dev").
			HasLabel("toolchain.dev.openshift.com/tier", "fail") // the unknown tier that caused the error
	})

	t.Run("fail to downgrade dev to basic tier", func(t *testing.T) {
		// given
		nsTmplSet := newNSTmplSet(namespaceName, username, "basic", withNamespaces("dev"))
		// create namespace (and assume it is complete since it has the expected revision number)
		devNS := newNamespace("advanced", username, "dev", withRevision("abcde11"))
		rb := newRoleBinding(devNS.Name, "user-edit")
		ro := newRole(devNS.Name, "toolchain-dev-edit")
		r, req, fakeClient := prepareReconcile(t, namespaceName, username, nsTmplSet, devNS, rb, ro)
		fakeClient.MockDelete = func(ctx context.Context, obj runtime.Object, opts ...client.DeleteOption) error {
			return fmt.Errorf("mock error")
		}

		// when
		_, err := r.Reconcile(req)

		// then
		require.Error(t, err)
		AssertThatNSTemplateSet(t, namespaceName, username, fakeClient).
			HasFinalizer().
			HasConditions(UpdateFailed("failed to delete object 'toolchain-dev-edit' in namespace 'johnsmith-dev': mock error"))
		AssertThatNamespace(t, username+"-dev", r.client).
			HasNoOwnerReference().
			HasLabel("toolchain.dev.openshift.com/owner", username).
			HasLabel("toolchain.dev.openshift.com/revision", "abcde11").
			HasLabel("toolchain.dev.openshift.com/type", "dev").
			HasLabel("toolchain.dev.openshift.com/tier", "advanced") // unchanged
	})

	t.Run("delete redundant namespace", func(t *testing.T) {
		// given
		nsTmplSet := newNSTmplSet(namespaceName, username, "advanced", withNamespaces("dev"))
		devNS := newNamespace("basic", username, "dev", withRevision("abcde11"))
		codeNS := newNamespace("basic", username, "code", withRevision("abcde11"))
		r, req, fakeClient := prepareReconcile(t, namespaceName, username, nsTmplSet, devNS, codeNS)

		// when
		_, err := r.Reconcile(req)

		// then
		require.NoError(t, err)
		AssertThatNSTemplateSet(t, namespaceName, username, fakeClient).
			HasFinalizer().
			HasConditions(Updating()) // still in progress
		AssertThatNamespace(t, codeNS.Name, r.client).
			DoesNotExist() // namespace was deleted
		AssertThatNamespace(t, devNS.Name, r.client).
			HasNoOwnerReference().
			HasLabel("toolchain.dev.openshift.com/owner", username).
			HasLabel("toolchain.dev.openshift.com/revision", "abcde11").
			HasLabel("toolchain.dev.openshift.com/type", "dev").
			HasLabel("toolchain.dev.openshift.com/tier", "basic") // not "upgraded" yet

		// when reconciling again
		_, err = r.Reconcile(req)

		// then
		require.NoError(t, err)
		AssertThatNSTemplateSet(t, namespaceName, username, fakeClient).
			HasFinalizer().
			HasConditions(Updating()) // still in progress
		AssertThatNamespace(t, codeNS.Name, r.client).
			DoesNotExist() // namespace was deleted
		AssertThatNamespace(t, devNS.Name, r.client).
			HasNoOwnerReference().
			HasLabel("toolchain.dev.openshift.com/owner", username).
			HasLabel("toolchain.dev.openshift.com/revision", "abcde11").
			HasLabel("toolchain.dev.openshift.com/type", "dev").
			HasLabel("toolchain.dev.openshift.com/tier", "advanced") // "upgraded"

		// when reconciling again
		_, err = r.Reconcile(req)

		// then
		require.NoError(t, err)
		AssertThatNSTemplateSet(t, namespaceName, username, fakeClient).
			HasFinalizer().
			HasConditions(Provisioned()) // done with updating

	})

	t.Run("delete redundant namespace fails", func(t *testing.T) {
		// given
		nsTmplSet := newNSTmplSet(namespaceName, username, "advanced", withNamespaces("dev"))
		devNS := newNamespace("basic", username, "dev", withRevision("abcde11"))
		codeNS := newNamespace("basic", username, "code", withRevision("abcde11"))
		r, req, fakeClient := prepareReconcile(t, namespaceName, username, nsTmplSet, devNS, codeNS)
		fakeClient.MockDelete = func(ctx context.Context, obj runtime.Object, opts ...client.DeleteOption) error {
			return fmt.Errorf("mock error")
		}

		// when
		_, err := r.Reconcile(req)

		// then
		require.Error(t, err)
		AssertThatNSTemplateSet(t, namespaceName, username, fakeClient).
			HasFinalizer().
			HasConditions(UpdateFailed("mock error"))
		AssertThatNamespace(t, username+"-code", r.client).
			HasNoOwnerReference().
			HasLabel("toolchain.dev.openshift.com/owner", username).
			HasLabel("toolchain.dev.openshift.com/revision", "abcde11").
			HasLabel("toolchain.dev.openshift.com/type", "code").
			HasLabel("toolchain.dev.openshift.com/tier", "basic") // unchanged, namespace was not deleted
		AssertThatNamespace(t, username+"-dev", r.client).
			HasNoOwnerReference().
			HasLabel("toolchain.dev.openshift.com/owner", username).
			HasLabel("toolchain.dev.openshift.com/revision", "abcde11").
			HasLabel("toolchain.dev.openshift.com/type", "dev").
			HasLabel("toolchain.dev.openshift.com/tier", "basic") // not upgraded
	})
}

func TestReconcileProvisionFail(t *testing.T) {
	logf.SetLogger(logf.ZapLogger(true))

	// given
	username := "johnsmith"
	namespaceName := "toolchain-member"

<<<<<<< HEAD
	t.Run("fail create namespace", func(t *testing.T) {
=======
	t.Run("fail to create namespace", func(t *testing.T) {
>>>>>>> 51854cda
		// given
		nsTmplSet := newNSTmplSet(namespaceName, username, "basic", withNamespaces("dev", "code"))
		r, req, fakeClient := prepareReconcile(t, namespaceName, username, nsTmplSet)
		fakeClient.MockCreate = func(ctx context.Context, obj runtime.Object, opts ...client.CreateOption) error {
			return errors.New("unable to create namespace")
		}

		// when
		res, err := r.Reconcile(req)

		// then
		require.Error(t, err)
		assert.Contains(t, err.Error(), "unable to create namespace")
		assert.Equal(t, reconcile.Result{}, res)
		AssertThatNSTemplateSet(t, namespaceName, username, fakeClient).
			HasFinalizer().
			HasConditions(UnableToProvisionNamespace("unable to create resource of kind: Namespace, version: v1: unable to create resource of kind: Namespace, version: v1: unable to create namespace"))
		AssertThatNamespace(t, username+"-dev", r.client).DoesNotExist()
		AssertThatNamespace(t, username+"-code", r.client).DoesNotExist()
	})

<<<<<<< HEAD
	t.Run("fail create inner resources", func(t *testing.T) {
=======
	t.Run("fail to create inner resources", func(t *testing.T) {
>>>>>>> 51854cda
		// given
		nsTmplSet := newNSTmplSet(namespaceName, username, "basic", withNamespaces("dev", "code"))
		devNS := newNamespace("basic", username, "dev") // NS exists but is missing its inner resources (since its revision is not set yet)
		r, req, fakeClient := prepareReconcile(t, namespaceName, username, nsTmplSet, devNS)
		fakeClient.MockCreate = func(ctx context.Context, obj runtime.Object, opts ...client.CreateOption) error {
			return errors.New("unable to create some object")
		}

		// when
		res, err := r.Reconcile(req)

		// then
		require.Error(t, err)
		assert.Contains(t, err.Error(), "unable to create some object")
		assert.Equal(t, reconcile.Result{}, res)
		AssertThatNSTemplateSet(t, namespaceName, username, fakeClient).
			HasFinalizer().
			HasConditions(UnableToProvisionNamespace("unable to create resource of kind: RoleBinding, version: v1: unable to create resource of kind: RoleBinding, version: v1: unable to create some object"))
		AssertThatNamespace(t, username+"-dev", r.client).
			HasNoResource("user-edit", &authv1.RoleBinding{})
	})

<<<<<<< HEAD
	t.Run("fail update status for inner resources", func(t *testing.T) {
=======
	t.Run("fail to update status for inner resources", func(t *testing.T) {
>>>>>>> 51854cda
		// given
		nsTmplSet := newNSTmplSet(namespaceName, username, "basic", withNamespaces("dev", "code"))
		devNS := newNamespace("basic", username, "dev") // NS exists but is missing its inner resources (since its revision is not set yet)
		r, req, fakeClient := prepareReconcile(t, namespaceName, username, nsTmplSet, devNS)
		fakeClient.MockUpdate = func(ctx context.Context, obj runtime.Object, opts ...client.UpdateOption) error {
			return errors.New("unable to update NSTmlpSet")
		}

		// when
		res, err := r.Reconcile(req)

		// then
		require.Error(t, err)
		assert.Contains(t, err.Error(), "unable to update NSTmlpSet")
		assert.Equal(t, reconcile.Result{}, res)
		AssertThatNSTemplateSet(t, namespaceName, username, fakeClient).
			HasFinalizer().
			HasConditions(UnableToProvisionNamespace("unable to update NSTmlpSet"))
	})

<<<<<<< HEAD
	t.Run("fail list namespace", func(t *testing.T) {
=======
	t.Run("fail to list namespaces", func(t *testing.T) {
>>>>>>> 51854cda
		// given
		nsTmplSet := newNSTmplSet(namespaceName, username, "basic", withNamespaces("dev", "code"))
		r, req, fakeClient := prepareReconcile(t, namespaceName, username, nsTmplSet)
		fakeClient.MockList = func(ctx context.Context, list runtime.Object, opts ...client.ListOption) error {
			return errors.New("unable to list namespaces")
		}

		// when
		res, err := r.Reconcile(req)

		// then
		require.Error(t, err)
		assert.Contains(t, err.Error(), "unable to list namespace")
		assert.Equal(t, reconcile.Result{}, res)
		AssertThatNSTemplateSet(t, namespaceName, username, fakeClient).
			HasFinalizer().
			HasConditions(UnableToProvision("unable to list namespaces"))
	})

<<<<<<< HEAD
	t.Run("fail get nstmplset", func(t *testing.T) {
=======
	t.Run("fail to get nstmplset", func(t *testing.T) {
		// given
>>>>>>> 51854cda
		r, req, fakeClient := prepareReconcile(t, namespaceName, username)
		fakeClient.MockGet = func(ctx context.Context, key client.ObjectKey, obj runtime.Object) error {
			return errors.New("unable to get NSTemplate")
		}

		// when
		res, err := r.Reconcile(req)

		// then
		require.Error(t, err)
		assert.Contains(t, err.Error(), "unable to get NSTemplate")
		assert.Equal(t, reconcile.Result{}, res)
	})

<<<<<<< HEAD
	t.Run("fail status provisioning", func(t *testing.T) {
=======
	t.Run("fail to update status", func(t *testing.T) {
		// given
		nsTmplSet := newNSTmplSet(namespaceName, username, "basic", withNamespaces("dev", "code"))
>>>>>>> 51854cda
		r, req, fakeClient := prepareReconcile(t, namespaceName, username, nsTmplSet)
		fakeClient.MockStatusUpdate = func(ctx context.Context, obj runtime.Object, opts ...client.UpdateOption) error {
			return errors.New("unable to update status")
		}

		// when
		res, err := r.Reconcile(req)

		// then
		require.Error(t, err)
		assert.Contains(t, err.Error(), "unable to update status")
		assert.Equal(t, reconcile.Result{}, res)
		AssertThatNSTemplateSet(t, namespaceName, username, fakeClient).
			HasFinalizer().
			HasNoConditions() // since we're unable to update the status
	})

	t.Run("fail to get template for namespace", func(t *testing.T) {
		// given
		nsTmplSet := newNSTmplSet(namespaceName, username, "basic", withNamespaces("fail"))
		r, req, fakeClient := prepareReconcile(t, namespaceName, username, nsTmplSet)

		// when
		res, err := r.Reconcile(req)

		// then
		require.Error(t, err)
		assert.Contains(t, err.Error(), "failed to to retrieve template for namespace")
		assert.Equal(t, reconcile.Result{}, res)
		AssertThatNSTemplateSet(t, namespaceName, username, fakeClient).
			HasFinalizer().
			HasConditions(UnableToProvisionNamespace("failed to to retrieve template for namespace"))
	})

	t.Run("fail to get template for inner resources", func(t *testing.T) {
		// given
		nsTmplSet := newNSTmplSet(namespaceName, username, "basic", withNamespaces("fail"))
		failNS := newNamespace("basic", username, "fail") // NS exists but with an unknown type
		r, req, fakeClient := prepareReconcile(t, namespaceName, username, nsTmplSet, failNS)

		// when
		res, err := r.Reconcile(req)

		// then
		require.Error(t, err)
		assert.Contains(t, err.Error(), "failed to to retrieve template for namespace")
		assert.Equal(t, reconcile.Result{}, res)
		AssertThatNSTemplateSet(t, namespaceName, username, fakeClient).
			HasFinalizer().
			HasConditions(UnableToProvisionNamespace("failed to to retrieve template for namespace"))
	})

	t.Run("no namespace", func(t *testing.T) {
<<<<<<< HEAD
=======
		// given
>>>>>>> 51854cda
		r, _ := prepareController(t)
		req := newReconcileRequest("", username)

		// when
		res, err := r.Reconcile(req)

		// then
		require.Error(t, err)
		assert.Contains(t, err.Error(), "WATCH_NAMESPACE must be set")
		assert.Equal(t, reconcile.Result{}, res)
	})
}

func TestUpdateStatus(t *testing.T) {
	logf.SetLogger(logf.ZapLogger(true))
	s := scheme.Scheme
	err := apis.AddToScheme(s)
	require.NoError(t, err)
	// given
	username := "johnsmith"
	namespaceName := "toolchain-member"

	t.Run("status updated", func(t *testing.T) {
		// given
		nsTmplSet := newNSTmplSet(namespaceName, username, "basic", withNamespaces("dev", "code"))
		reconciler, fakeClient := prepareController(t, nsTmplSet)
		condition := toolchainv1alpha1.Condition{
			Type:   toolchainv1alpha1.ConditionReady,
			Status: corev1.ConditionTrue,
		}

		// when
		err := reconciler.updateStatusConditions(nsTmplSet, condition)

		// then
		require.NoError(t, err)
		AssertThatNSTemplateSet(t, namespaceName, username, fakeClient).
			HasFinalizer().
			HasConditions(condition)
	})

	t.Run("status not updated because not changed", func(t *testing.T) {
		// given
		conditions := []toolchainv1alpha1.Condition{{
			Type:   toolchainv1alpha1.ConditionReady,
			Status: corev1.ConditionFalse,
		}}
		nsTmplSet := newNSTmplSet(namespaceName, username, "basic", withNamespaces("dev", "code"), withConditions(conditions...))
		reconciler, fakeClient := prepareController(t, nsTmplSet)

		// when
		err := reconciler.updateStatusConditions(nsTmplSet, conditions...)

		// then
		require.NoError(t, err)
		AssertThatNSTemplateSet(t, namespaceName, username, fakeClient).
			HasFinalizer().
			HasConditions(conditions...)
	})

	t.Run("status error wrapped", func(t *testing.T) {
		// given
		nsTmplSet := newNSTmplSet(namespaceName, username, "basic", withNamespaces("dev", "code"))
		reconciler, _ := prepareController(t, nsTmplSet)
		log := logf.Log.WithName("test")

		t.Run("status_updated", func(t *testing.T) {
			// given
			statusUpdater := func(nsTmplSet *toolchainv1alpha1.NSTemplateSet, message string) error {
				assert.Equal(t, "oopsy woopsy", message)
				return nil
			}

			// when
			err := reconciler.wrapErrorWithStatusUpdate(log, nsTmplSet, statusUpdater, apierros.NewBadRequest("oopsy woopsy"), "failed to create namespace")

			// then
			require.Error(t, err)
			assert.Equal(t, "failed to create namespace: oopsy woopsy", err.Error())
		})

		t.Run("status update failed", func(t *testing.T) {
			// given
			statusUpdater := func(nsTmplSet *toolchainv1alpha1.NSTemplateSet, message string) error {
				return errors.New("unable to update status")
			}

			// when
			err := reconciler.wrapErrorWithStatusUpdate(log, nsTmplSet, statusUpdater, apierros.NewBadRequest("oopsy woopsy"), "failed to create namespace")

			// then
			require.Error(t, err)
			assert.Equal(t, "failed to create namespace: oopsy woopsy", err.Error())
		})
	})
}
func TestUpdateStatusToProvisionedWhenPreviouslyWasSetToFailed(t *testing.T) {
	logf.SetLogger(logf.ZapLogger(true))
	s := scheme.Scheme
	err := apis.AddToScheme(s)
	require.NoError(t, err)
	failed := toolchainv1alpha1.Condition{
		Type:    toolchainv1alpha1.ConditionReady,
		Status:  corev1.ConditionFalse,
		Reason:  toolchainv1alpha1.NSTemplateSetUnableToProvisionNamespaceReason,
		Message: "Operation cannot be fulfilled on namespaces bla bla bla",
	}
	username := "johnsmith"
	namespaceName := "toolchain-member"

	t.Run("when status is set to false with message, then next update to true should remove the message", func(t *testing.T) {
		// given
		nsTmplSet := newNSTmplSet(namespaceName, username, "basic", withNamespaces("dev", "code"), withConditions(failed))
		reconciler, fakeClient := prepareController(t, nsTmplSet)

		// when
		err := reconciler.setStatusReady(nsTmplSet)

		// then
		require.NoError(t, err)
		AssertThatNSTemplateSet(t, namespaceName, username, fakeClient).
			HasFinalizer().
			HasConditions(Provisioned())
	})

	t.Run("when status is set to false with message, then next successful reconcile should update it to true and remove the message", func(t *testing.T) {
		// given
		nsTmplSet := newNSTmplSet(namespaceName, username, "basic", withNamespaces("dev", "code"), withConditions(failed))
		devNS := newNamespace("basic", username, "dev", withRevision("abcde11"))
		codeNS := newNamespace("basic", username, "code", withRevision("abcde11"))
		r, req, fakeClient := prepareReconcile(t, namespaceName, username, nsTmplSet, devNS, codeNS)

		// when
		_, err := r.Reconcile(req)

		// then
		require.NoError(t, err)
		AssertThatNSTemplateSet(t, namespaceName, username, fakeClient).
			HasFinalizer().
			HasConditions(Provisioned())
	})
}

func TestDeleteNSTemplateSet(t *testing.T) {

	logf.SetLogger(logf.ZapLogger(true))
	s := scheme.Scheme
	err := apis.AddToScheme(s)
	require.NoError(t, err)
	username := "johnsmith"
	namespaceName := "toolchain-member"

	t.Run("with 2 user namespaces to delete", func(t *testing.T) {
		// given an NSTemplateSet resource and 2 active user namespaces ("dev" and "code")
		nsTmplSet := newNSTmplSet(namespaceName, username, "basic", withNamespaces("dev", "code"), withDeletionTs())
		devNS := newNamespace("basic", username, "dev", withRevision("abcde11"))
		codeNS := newNamespace("basic", username, "code", withRevision("abcde11"))
		r, req, c := prepareReconcile(t, namespaceName, username, nsTmplSet, devNS, codeNS)
		c.MockDelete = func(ctx context.Context, obj runtime.Object, opts ...client.DeleteOption) error {
			if obj, ok := obj.(*corev1.Namespace); ok {
				// mark namespaces as deleted...
				deletionTS := metav1.NewTime(time.Now())
				obj.SetDeletionTimestamp(&deletionTS)
				// ... but replace them in the fake client cache yet instead of deleting them
				return c.Client.Update(ctx, obj)
			}
			return c.Client.Delete(ctx, obj, opts...)
		}

		t.Run("reconcile after nstemplateset deletion", func(t *testing.T) {
			// when a first reconcile loop is triggered (when the NSTemplateSet resource is marked for deletion and there's a finalizer)
			_, err := r.Reconcile(req)

			// then
			require.NoError(t, err)
			// get the first namespace and check its deletion timestamp
			firstNS := corev1.Namespace{}
			firstNSName := fmt.Sprintf("%s-%s", username, nsTmplSet.Spec.Namespaces[0].Type)
			err = r.client.Get(context.TODO(), types.NamespacedName{
				Name: firstNSName,
			}, &firstNS)
			require.NoError(t, err)
			assert.NotNil(t, firstNS.GetDeletionTimestamp(), "expected a deletion timestamp on '%s' namespace", firstNSName)
			// get the NSTemplateSet resource again and check its status
			AssertThatNSTemplateSet(t, namespaceName, username, r.client).
				HasFinalizer(). // the finalizer should NOt have been removed yet
				HasConditions(Terminating())

			t.Run("reconcile after first user namespace deletion", func(t *testing.T) {
				// given a second reconcile loop was triggered (because a user namespace was deleted)
				_, req, _ := prepareReconcile(t, namespaceName, username, nsTmplSet)
				// when
				_, err := r.Reconcile(req)
				// then
				require.NoError(t, err)
				// get the second namespace and check its deletion timestamp
				secondNS := corev1.Namespace{}
				secondtNSName := fmt.Sprintf("%s-%s", username, nsTmplSet.Spec.Namespaces[1].Type)
				err = r.client.Get(context.TODO(), types.NamespacedName{
					Name: secondtNSName,
				}, &secondNS)
				require.NoError(t, err)
				assert.NotNil(t, secondNS.GetDeletionTimestamp(), "expected a deletion timestamp on '%s' namespace", secondtNSName)
				// get the NSTemplateSet resource again and check its finalizers and status
				AssertThatNSTemplateSet(t, namespaceName, username, r.client).
					HasFinalizer(). // the finalizer should not have been removed either
					HasConditions(Terminating())

				t.Run("reconcile after second user namespace deletion", func(t *testing.T) {
					// given a second reconcile loop was triggered (because a user namespace was deleted)
					_, req, _ := prepareReconcile(t, namespaceName, username, nsTmplSet)
					// when
					_, err := r.Reconcile(req)
					// then
					require.NoError(t, err)
					// get the NSTemplateSet resource again and check its finalizers and status
					AssertThatNSTemplateSet(t, namespaceName, username, r.client).
						DoesNotHaveFinalizer(). // the finalizer should have been removed now
						HasConditions(Terminating())
				})
			})
		})
	})

	t.Run("without any user namespace to delete", func(t *testing.T) {
		// given an NSTemplateSet resource and 2 active user namespaces ("dev" and "code")
		nsTmplSet := newNSTmplSet(namespaceName, username, "basic", withNamespaces("dev", "code"), withDeletionTs())
		r, req, c := prepareReconcile(t, namespaceName, username, nsTmplSet)
		c.MockDelete = func(ctx context.Context, obj runtime.Object, opts ...client.DeleteOption) error {
			if obj, ok := obj.(*corev1.Namespace); ok {
				// mark namespaces as deleted...
				deletionTS := metav1.NewTime(time.Now())
				obj.SetDeletionTimestamp(&deletionTS)
				// ... but replace them in the fake client cache yet instead of deleting them
				return c.Client.Update(ctx, obj)
			}
			return c.Client.Delete(ctx, obj, opts...)
		}
		t.Run("reconcile after nstemplateset deletion", func(t *testing.T) {
			// when a first reconcile loop is triggered (when the NSTemplateSet resource is marked for deletion and there's a finalizer)
			_, err := r.Reconcile(req)

			// then
			require.NoError(t, err)

			// get the NSTemplateSet resource again and check its finalizers
			updateNSTemplateSet := toolchainv1alpha1.NSTemplateSet{}
			err = r.client.Get(context.TODO(), types.NamespacedName{
				Namespace: nsTmplSet.Namespace,
				Name:      nsTmplSet.Name,
			}, &updateNSTemplateSet)
			// then
			require.NoError(t, err)
			assert.Empty(t, updateNSTemplateSet.Finalizers)
		})
	})
}

func prepareReconcile(t *testing.T, namespaceName, name string, initObjs ...runtime.Object) (*NSTemplateSetReconciler, reconcile.Request, *test.FakeClient) {
	r, fakeClient := prepareController(t, initObjs...)
	return r, newReconcileRequest(namespaceName, name), fakeClient
}

func prepareController(t *testing.T, initObjs ...runtime.Object) (*NSTemplateSetReconciler, *test.FakeClient) {
	s := scheme.Scheme
	err := apis.AddToScheme(s)
	require.NoError(t, err)
	codecFactory := serializer.NewCodecFactory(s)
	decoder := codecFactory.UniversalDeserializer()

	fakeClient := test.NewFakeClient(t, initObjs...)
	r := &NSTemplateSetReconciler{
		client:             fakeClient,
		scheme:             s,
		getTemplateContent: getTemplateContent(decoder),
	}
	return r, fakeClient
}

func newReconcileRequest(namespaceName, name string) reconcile.Request {
	return reconcile.Request{
		NamespacedName: types.NamespacedName{
			Namespace: namespaceName,
			Name:      name,
		},
	}
}

func newNSTmplSet(namespaceName, name, tier string, options ...nsTmplSetOption) *toolchainv1alpha1.NSTemplateSet { // nolint: unparam
	nsTmplSet := &toolchainv1alpha1.NSTemplateSet{
		ObjectMeta: metav1.ObjectMeta{
			Namespace:  namespaceName,
			Name:       name,
			Finalizers: []string{toolchainv1alpha1.FinalizerName},
			Labels: map[string]string{
				toolchainv1alpha1.ProviderLabelKey: toolchainv1alpha1.ProviderLabelValue,
			},
		},
		Spec: toolchainv1alpha1.NSTemplateSetSpec{
			TierName:   tier,
			Namespaces: []toolchainv1alpha1.NSTemplateSetNamespace{},
		},
	}
	for _, set := range options {
		set(nsTmplSet)
	}
	return nsTmplSet
}

type nsTmplSetOption func(*toolchainv1alpha1.NSTemplateSet)

func withDeletionTs() nsTmplSetOption {
	return func(nsTmplSet *toolchainv1alpha1.NSTemplateSet) {
		deletionTS := metav1.NewTime(time.Now())
		nsTmplSet.SetDeletionTimestamp(&deletionTS)
	}
}

func withNamespaces(types ...string) nsTmplSetOption {
	return func(nsTmplSet *toolchainv1alpha1.NSTemplateSet) {
		nss := make([]toolchainv1alpha1.NSTemplateSetNamespace, len(types))
		for index, nsType := range types {
			nss[index] = toolchainv1alpha1.NSTemplateSetNamespace{Type: nsType, Revision: "abcde11", Template: ""}
		}
		nsTmplSet.Spec.Namespaces = nss
	}
}

func withConditions(conditions ...toolchainv1alpha1.Condition) nsTmplSetOption {
	return func(nsTmplSet *toolchainv1alpha1.NSTemplateSet) {
		nsTmplSet.Status.Conditions = conditions
	}
}

func newNamespace(tier, username, typeName string, options ...namespaceOption) *corev1.Namespace {
	ns := &corev1.Namespace{
		ObjectMeta: metav1.ObjectMeta{
			Name: fmt.Sprintf("%s-%s", username, typeName),
			Labels: map[string]string{
				"toolchain.dev.openshift.com/tier":  tier,
				"toolchain.dev.openshift.com/owner": username,
				"toolchain.dev.openshift.com/type":  typeName,
			},
		},
		Status: corev1.NamespaceStatus{Phase: corev1.NamespaceActive},
	}
	for _, set := range options {
		set(ns)
	}
	return ns
}

type namespaceOption func(*corev1.Namespace)

func withRevision(revision string) namespaceOption { // nolint: unparam
	return func(ns *corev1.Namespace) {
		ns.ObjectMeta.Labels["toolchain.dev.openshift.com/revision"] = revision
	}
}

func newRoleBinding(namespace, name string) *v1.RoleBinding {
	return &v1.RoleBinding{
		ObjectMeta: metav1.ObjectMeta{
			Namespace: namespace,
			Name:      name,
		},
	}
}

func newRole(namespace, name string) *v1.Role {
	return &v1.Role{
		ObjectMeta: metav1.ObjectMeta{
			Namespace: namespace,
			Name:      name,
		},
	}
}

func getTemplateContent(decoder runtime.Decoder) func(tierName, typeName string) (*templatev1.Template, error) {
	return func(tierName, typeName string) (*templatev1.Template, error) {
		if typeName == "fail" || tierName == "fail" {
			return nil, fmt.Errorf("failed to to retrieve template for namespace")
		}
		var tmplContent string
		switch tierName {
		case "basic":
			tmplContent = test.CreateTemplate(test.WithObjects(ns, rb), test.WithParams(username))
		default:
			tmplContent = test.CreateTemplate(test.WithObjects(ns, rb, role), test.WithParams(username))
		}
		tmplContent = strings.ReplaceAll(tmplContent, "nsType", typeName)
		tmpl := &templatev1.Template{}
		_, _, err := decoder.Decode([]byte(tmplContent), nil, tmpl)
		if err != nil {
			return nil, err
		}
		return tmpl, err
	}
}

var (
	ns test.TemplateObject = `
- apiVersion: v1
  kind: Namespace
  metadata:
    labels:
      project: codeready-toolchain
    name: ${USERNAME}-nsType
`
	rb test.TemplateObject = `
- apiVersion: authorization.openshift.io/v1
  kind: RoleBinding
  metadata:
    labels:
      app: codeready-toolchain
    name: user-edit
    namespace: ${USERNAME}-nsType
  roleRef:
    name: edit
  subjects:
    - kind: User
      name: ${USERNAME}
  userNames:
    - ${USERNAME}`

	role test.TemplateObject = `
- apiVersion: rbac.authorization.k8s.io/v1
  kind: Role
  metadata:
    name: toolchain-dev-edit
    namespace: ${USERNAME}-nsType
  rules:
  - apiGroups:
    - authorization.openshift.io
    - rbac.authorization.k8s.io
    resources:
    - roles
    - rolebindings
    verbs:
    - '*'`

	username test.TemplateParam = `
- name: USERNAME
  value: johnsmith`
)<|MERGE_RESOLUTION|>--- conflicted
+++ resolved
@@ -618,11 +618,8 @@
 	username := "johnsmith"
 	namespaceName := "toolchain-member"
 
-<<<<<<< HEAD
+	//nsTmplSet := newNSTmplSet(namespaceName, username, withNamespaces("dev", "code"))
 	t.Run("fail create namespace", func(t *testing.T) {
-=======
-	t.Run("fail to create namespace", func(t *testing.T) {
->>>>>>> 51854cda
 		// given
 		nsTmplSet := newNSTmplSet(namespaceName, username, "basic", withNamespaces("dev", "code"))
 		r, req, fakeClient := prepareReconcile(t, namespaceName, username, nsTmplSet)
@@ -644,11 +641,7 @@
 		AssertThatNamespace(t, username+"-code", r.client).DoesNotExist()
 	})
 
-<<<<<<< HEAD
-	t.Run("fail create inner resources", func(t *testing.T) {
-=======
 	t.Run("fail to create inner resources", func(t *testing.T) {
->>>>>>> 51854cda
 		// given
 		nsTmplSet := newNSTmplSet(namespaceName, username, "basic", withNamespaces("dev", "code"))
 		devNS := newNamespace("basic", username, "dev") // NS exists but is missing its inner resources (since its revision is not set yet)
@@ -671,11 +664,7 @@
 			HasNoResource("user-edit", &authv1.RoleBinding{})
 	})
 
-<<<<<<< HEAD
-	t.Run("fail update status for inner resources", func(t *testing.T) {
-=======
 	t.Run("fail to update status for inner resources", func(t *testing.T) {
->>>>>>> 51854cda
 		// given
 		nsTmplSet := newNSTmplSet(namespaceName, username, "basic", withNamespaces("dev", "code"))
 		devNS := newNamespace("basic", username, "dev") // NS exists but is missing its inner resources (since its revision is not set yet)
@@ -696,11 +685,7 @@
 			HasConditions(UnableToProvisionNamespace("unable to update NSTmlpSet"))
 	})
 
-<<<<<<< HEAD
-	t.Run("fail list namespace", func(t *testing.T) {
-=======
 	t.Run("fail to list namespaces", func(t *testing.T) {
->>>>>>> 51854cda
 		// given
 		nsTmplSet := newNSTmplSet(namespaceName, username, "basic", withNamespaces("dev", "code"))
 		r, req, fakeClient := prepareReconcile(t, namespaceName, username, nsTmplSet)
@@ -720,12 +705,8 @@
 			HasConditions(UnableToProvision("unable to list namespaces"))
 	})
 
-<<<<<<< HEAD
-	t.Run("fail get nstmplset", func(t *testing.T) {
-=======
 	t.Run("fail to get nstmplset", func(t *testing.T) {
 		// given
->>>>>>> 51854cda
 		r, req, fakeClient := prepareReconcile(t, namespaceName, username)
 		fakeClient.MockGet = func(ctx context.Context, key client.ObjectKey, obj runtime.Object) error {
 			return errors.New("unable to get NSTemplate")
@@ -740,13 +721,9 @@
 		assert.Equal(t, reconcile.Result{}, res)
 	})
 
-<<<<<<< HEAD
-	t.Run("fail status provisioning", func(t *testing.T) {
-=======
 	t.Run("fail to update status", func(t *testing.T) {
 		// given
 		nsTmplSet := newNSTmplSet(namespaceName, username, "basic", withNamespaces("dev", "code"))
->>>>>>> 51854cda
 		r, req, fakeClient := prepareReconcile(t, namespaceName, username, nsTmplSet)
 		fakeClient.MockStatusUpdate = func(ctx context.Context, obj runtime.Object, opts ...client.UpdateOption) error {
 			return errors.New("unable to update status")
@@ -800,10 +777,7 @@
 	})
 
 	t.Run("no namespace", func(t *testing.T) {
-<<<<<<< HEAD
-=======
-		// given
->>>>>>> 51854cda
+		// given
 		r, _ := prepareController(t)
 		req := newReconcileRequest("", username)
 
