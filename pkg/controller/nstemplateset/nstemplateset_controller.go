package nstemplateset

import (
	"context"

	toolchainv1alpha1 "github.com/codeready-toolchain/api/pkg/apis/toolchain/v1alpha1"
<<<<<<< HEAD
=======
	"github.com/codeready-toolchain/member-operator/pkg/configuration"
	applycl "github.com/codeready-toolchain/toolchain-common/pkg/client"
	"github.com/codeready-toolchain/toolchain-common/pkg/condition"
>>>>>>> f14b34e2
	commoncontroller "github.com/codeready-toolchain/toolchain-common/pkg/controller"
	"github.com/codeready-toolchain/toolchain-common/pkg/template"

	"github.com/go-logr/logr"
	quotav1 "github.com/openshift/api/quota/v1"
	templatev1 "github.com/openshift/api/template/v1"
	"github.com/operator-framework/operator-sdk/pkg/predicate"
	errs "github.com/pkg/errors"
	"github.com/redhat-cop/operator-utils/pkg/util"
	corev1 "k8s.io/api/core/v1"
	"k8s.io/apimachinery/pkg/api/errors"
	"k8s.io/apimachinery/pkg/api/meta"
	"k8s.io/apimachinery/pkg/runtime"
	"k8s.io/apimachinery/pkg/types"
	"sigs.k8s.io/controller-runtime/pkg/client"
	"sigs.k8s.io/controller-runtime/pkg/controller"
	"sigs.k8s.io/controller-runtime/pkg/handler"
	"sigs.k8s.io/controller-runtime/pkg/manager"
	"sigs.k8s.io/controller-runtime/pkg/reconcile"
	logf "sigs.k8s.io/controller-runtime/pkg/runtime/log"
	"sigs.k8s.io/controller-runtime/pkg/source"
)

var log = logf.Log.WithName("controller_nstemplateset")

// Add creates a new NSTemplateSetReconciler and starts it (ie, watches resources and reconciles the cluster state)
<<<<<<< HEAD
func Add(mgr manager.Manager) error {
	return add(mgr, newReconciler(&apiClient{
		client:          mgr.GetClient(),
		scheme:          mgr.GetScheme(),
		templateContent: newTemplateContentProvider(getTemplateFromHost),
	}))
=======
func Add(mgr manager.Manager, _ *configuration.Config) error {
	return add(mgr, newReconciler(mgr))
>>>>>>> f14b34e2
}

func newReconciler(apiClient *apiClient) *NSTemplateSetReconciler {
	status := &statusManager{
		apiClient: apiClient,
	}
	return &NSTemplateSetReconciler{
		apiClient: apiClient,
		status:    status,
		namespaces: &namespacesManager{
			statusManager: status,
		},
		clusterResources: &clusterResourcesManager{
			statusManager: status,
		},
	}
}

func add(mgr manager.Manager, r reconcile.Reconciler) error {
	// Create a new controller
	c, err := controller.New("nstemplateset-controller", mgr, controller.Options{Reconciler: r})
	if err != nil {
		return err
	}

	// Watch for changes to primary resources: NSTemplateSets
	err = c.Watch(&source.Kind{Type: &toolchainv1alpha1.NSTemplateSet{}}, &handler.EnqueueRequestForObject{}, predicate.GenerationChangedPredicate{})
	if err != nil {
		return err
	}

	// Watch for changes to secondary resources: Namespaces associated with an NSTemplateSet (not owned, though - see https://issues.redhat.com/browse/CRT-429)
	if err := c.Watch(&source.Kind{Type: &corev1.Namespace{}}, commoncontroller.MapToOwnerByLabel("", toolchainv1alpha1.OwnerLabelKey)); err != nil {
		return err
	}
	// also, watch for secondary resources: cluster resources quotas associated with an NSTemplateSet, too
	if err := c.Watch(&source.Kind{Type: &quotav1.ClusterResourceQuota{}}, commoncontroller.MapToOwnerByLabel("", toolchainv1alpha1.OwnerLabelKey)); err != nil {
		return err
	}

	return nil
}

var _ reconcile.Reconciler = &NSTemplateSetReconciler{}

type apiClient struct {
	client          client.Client
	scheme          *runtime.Scheme
	templateContent templateContentProvider
}

// NSTemplateSetReconciler the NSTemplateSet reconciler
type NSTemplateSetReconciler struct {
	*apiClient
	namespaces       *namespacesManager
	clusterResources *clusterResourcesManager
	status           *statusManager
}

// templateContentProvider a function that returns a template for a given tier and type
type templateContentProvider func(tierName, typeName string) templateContentFunc
type getTemplateFromHostFunc func(tierName, typeName string) (*templatev1.Template, error)
type templateContentFunc func() (*templatev1.Template, error)

// Reconcile reads that state of the cluster for a NSTemplateSet object and makes changes based on the state read
// and what is in the NSTemplateSet.Spec
func (r *NSTemplateSetReconciler) Reconcile(request reconcile.Request) (reconcile.Result, error) {
	logger := log.WithValues("Request.Namespace", request.Namespace, "Request.Name", request.Name)
	logger.Info("reconciling NSTemplateSet")

	var err error
	namespace, err := getNamespaceName(request)
	if err != nil {
		logger.Error(err, "failed to determine resource namespace")
		return reconcile.Result{}, err
	}

	// Fetch the NSTemplateSet instance
	nsTmplSet := &toolchainv1alpha1.NSTemplateSet{}
	err = r.client.Get(context.TODO(), types.NamespacedName{Namespace: namespace, Name: request.Name}, nsTmplSet)
	if err != nil {
		if errors.IsNotFound(err) {
			return reconcile.Result{}, nil
		}
		logger.Error(err, "failed to get NSTemplateSet")
		return reconcile.Result{}, err
	}
	if util.IsBeingDeleted(nsTmplSet) {
		return r.deleteNSTemplateSet(logger, nsTmplSet)
	}
	// make sure there's a finalizer
	if err := r.addFinalizer(nsTmplSet); err != nil {
		return reconcile.Result{}, err
	}

	// we proceed with the cluster-scoped resources template before all namespaces
	// as we want ot be sure that cluster scoped resources such as quotas are set
	// even before the namespaces exist
	if createdOrUpdated, err := r.clusterResources.ensure(logger, nsTmplSet); err != nil {
		return reconcile.Result{}, err
	} else if createdOrUpdated {
		return reconcile.Result{}, nil // wait for cluster resources to be created
	}

	createdOrUpdated, err := r.namespaces.ensure(logger, nsTmplSet)
	if err != nil {
		logger.Error(err, "failed to either provision or update user namespaces")
		return reconcile.Result{}, err
	} else if createdOrUpdated {
		return reconcile.Result{}, nil // something in the watched resources has changed - wait for another reconcile
	}

	return reconcile.Result{}, r.status.setStatusReady(nsTmplSet)
}

// addFinalizer sets the finalizers for NSTemplateSet
func (r *NSTemplateSetReconciler) addFinalizer(nsTmplSet *toolchainv1alpha1.NSTemplateSet) error {
	// Add the finalizer if it is not present
	if !util.HasFinalizer(nsTmplSet, toolchainv1alpha1.FinalizerName) {
		util.AddFinalizer(nsTmplSet, toolchainv1alpha1.FinalizerName)
		if err := r.client.Update(context.TODO(), nsTmplSet); err != nil {
			return err
		}
	}
	return nil
}

func (r *NSTemplateSetReconciler) deleteNSTemplateSet(logger logr.Logger, nsTmplSet *toolchainv1alpha1.NSTemplateSet) (reconcile.Result, error) {
	// if the NSTemplateSet has no finalizer, then we don't have anything to do
	if !util.HasFinalizer(nsTmplSet, toolchainv1alpha1.FinalizerName) {
		logger.Info("NSTemplateSet resource is terminated")
		return reconcile.Result{}, nil
	}
	// since the NSTmplSet resource is being deleted, we must set its status to `ready=false/reason=terminating`
	if err := r.status.setStatusTerminating(nsTmplSet); err != nil {
		return reconcile.Result{}, r.status.wrapErrorWithStatusUpdate(logger, nsTmplSet, r.status.setStatusTerminatingFailed, err,
			"failed to set status to 'ready=false/reason=terminating' on NSTemplateSet")
	}
	username := nsTmplSet.GetName()

	// delete all namespace one by one
	deletedAny, err := r.namespaces.delete(logger, nsTmplSet)
	if err != nil || deletedAny {
		return reconcile.Result{}, nil
	}

	// if no namespace was to be deleted, then we can proceed with the cluster resources associated with the user
	deletedAny, err = r.clusterResources.delete(logger, nsTmplSet)
	if err != nil || deletedAny {
		return reconcile.Result{}, nil
	}

	// if nothing was to be deleted, then we can remove the finalizer and we're done
	logger.Info("NSTemplateSet resource is ready to be terminated: all related user namespaces have been marked for deletion")
	util.RemoveFinalizer(nsTmplSet, toolchainv1alpha1.FinalizerName)
	if err := r.client.Update(context.TODO(), nsTmplSet); err != nil {
		return reconcile.Result{}, r.status.wrapErrorWithStatusUpdate(logger, nsTmplSet, r.status.setStatusTerminatingFailed, err,
			"failed to remove finalizer on NSTemplateSet '%s'", username)
	}
	return reconcile.Result{}, nil
}

// deleteRedundantObjects takes template objects of the current tier and of the new tier (provided as newObjects param),
// compares their names and GVKs and deletes those ones that are in the current template but are not found in the new one.
// return `true, nil` if an object was deleted, `false, nil`/`false, err` otherwise
func deleteRedundantObjects(logger logr.Logger, client client.Client, deleteOnlyOne bool, currentObjs []runtime.RawExtension, newObjects []runtime.RawExtension) (bool, error) {
	deleted := false
	logger.Info("checking redundant objects", "count", len(currentObjs))
Current:
	for _, currentObj := range currentObjs {
		current, err := meta.Accessor(currentObj.Object)
		if err != nil {
			return false, err
		}
		logger.Info("checking redundant object", "objectName", currentObj.Object.GetObjectKind().GroupVersionKind().Kind+"/"+current.GetName())
		for _, newObj := range newObjects {
			newOb, err := meta.Accessor(newObj.Object)
			if err != nil {
				return false, err
			}
			if current.GetName() == newOb.GetName() &&
				currentObj.Object.GetObjectKind().GroupVersionKind() == newObj.Object.GetObjectKind().GroupVersionKind() {
				continue Current
			}
		}
		if err := client.Delete(context.TODO(), currentObj.Object); err != nil && !errors.IsNotFound(err) { // ignore if the object was already deleted
			return false, errs.Wrapf(err, "failed to delete object '%s' of kind '%s' in namespace '%s'", current.GetName(), currentObj.Object.GetObjectKind().GroupVersionKind().Kind, current.GetNamespace())
		} else if errors.IsNotFound(err) {
			continue // continue to the next object since this one was already deleted
		}
		logger.Info("deleted redundant object", "objectName", currentObj.Object.GetObjectKind().GroupVersionKind().Kind+"/"+current.GetName())
		if deleteOnlyOne {
			return true, nil
		}
		deleted = true
	}
	return deleted, nil
}

// listByOwnerLabel returns client.ListOption that filters by label toolchain.dev.openshift.com/owner equal to the given username
func listByOwnerLabel(username string) client.ListOption {
	labels := map[string]string{toolchainv1alpha1.OwnerLabelKey: username}

	return client.MatchingLabels(labels)
}

func newTemplateContentProvider(getTemplateFromHost getTemplateFromHostFunc) templateContentProvider {
	return func(tierName, typeName string) templateContentFunc {
		return func() (*templatev1.Template, error) {
			return getTemplateFromHost(tierName, typeName)
		}
	}
}

func process(getTemplateContent templateContentFunc, scheme *runtime.Scheme, username string, filters ...template.FilterFunc) ([]runtime.RawExtension, error) {
	tmplContent, err := getTemplateContent()
	if tmplContent == nil || err != nil {
		return nil, err
	}
	tmplProcessor := template.NewProcessor(scheme)
	params := map[string]string{"USERNAME": username}
	return tmplProcessor.Process(tmplContent, params, filters...)
}<|MERGE_RESOLUTION|>--- conflicted
+++ resolved
@@ -4,12 +4,7 @@
 	"context"
 
 	toolchainv1alpha1 "github.com/codeready-toolchain/api/pkg/apis/toolchain/v1alpha1"
-<<<<<<< HEAD
-=======
 	"github.com/codeready-toolchain/member-operator/pkg/configuration"
-	applycl "github.com/codeready-toolchain/toolchain-common/pkg/client"
-	"github.com/codeready-toolchain/toolchain-common/pkg/condition"
->>>>>>> f14b34e2
 	commoncontroller "github.com/codeready-toolchain/toolchain-common/pkg/controller"
 	"github.com/codeready-toolchain/toolchain-common/pkg/template"
 
@@ -36,17 +31,12 @@
 var log = logf.Log.WithName("controller_nstemplateset")
 
 // Add creates a new NSTemplateSetReconciler and starts it (ie, watches resources and reconciles the cluster state)
-<<<<<<< HEAD
-func Add(mgr manager.Manager) error {
+func Add(mgr manager.Manager, _ *configuration.Config) error {
 	return add(mgr, newReconciler(&apiClient{
 		client:          mgr.GetClient(),
 		scheme:          mgr.GetScheme(),
 		templateContent: newTemplateContentProvider(getTemplateFromHost),
 	}))
-=======
-func Add(mgr manager.Manager, _ *configuration.Config) error {
-	return add(mgr, newReconciler(mgr))
->>>>>>> f14b34e2
 }
 
 func newReconciler(apiClient *apiClient) *NSTemplateSetReconciler {
