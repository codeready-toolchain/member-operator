package memberoperatorconfig

import (
	"context"
	"fmt"
	"testing"
	"time"

	"github.com/codeready-toolchain/toolchain-common/pkg/test"
	testconfig "github.com/codeready-toolchain/toolchain-common/pkg/test/config"
	"github.com/stretchr/testify/assert"
	"github.com/stretchr/testify/require"
<<<<<<< HEAD

	"k8s.io/apimachinery/pkg/runtime"
=======
>>>>>>> d2ac25d7
	ctrl "sigs.k8s.io/controller-runtime"
	"sigs.k8s.io/controller-runtime/pkg/client"
	"sigs.k8s.io/controller-runtime/pkg/reconcile"
)

func TestReconcileWhenMemberOperatorConfigIsAvailable(t *testing.T) {
	// given
	config := NewMemberOperatorConfigWithReset(t, testconfig.MemberStatus().RefreshPeriod("10s"))
	cl := test.NewFakeClient(t, config)
	controller := Reconciler{
		Client: cl,
		Log:    ctrl.Log.WithName("controllers").WithName("MemberOperatorConfig"),
	}

	// when
	_, err := controller.Reconcile(context.TODO(), newRequest())

	// then
	require.NoError(t, err)
	actual, err := GetConfig(test.NewFakeClient(t), test.MemberOperatorNs)
	require.NoError(t, err)
	assert.Equal(t, 10*time.Second, actual.MemberStatus().RefreshPeriod())

	t.Run("update with new version", func(t *testing.T) {
		// given
		refreshPeriod := "8s"
		config.Spec.MemberStatus.RefreshPeriod = &refreshPeriod
		err := cl.Update(context.TODO(), config)
		require.NoError(t, err)

		// when
		_, err = controller.Reconcile(context.TODO(), newRequest())

		// then
		require.NoError(t, err)
		actual, err := GetConfig(test.NewFakeClient(t), test.MemberOperatorNs)
		require.NoError(t, err)
		assert.Equal(t, 8*time.Second, actual.MemberStatus().RefreshPeriod())
	})
}

func TestReconcileWhenGetConfigReturnsError(t *testing.T) {
	// given
	cl := test.NewFakeClient(t)
<<<<<<< HEAD
	cl.MockGet = func(ctx context.Context, key client.ObjectKey, obj runtime.Object) error {
		return fmt.Errorf("get error")
	}
	controller := Reconciler{
		Client: cl,
		Log:    ctrl.Log.WithName("controllers").WithName("MemberOperatorConfig"),
	}

	// when
	_, err := controller.Reconcile(newRequest())

	// then
	require.EqualError(t, err, "get error")
	actual, err := GetConfig(test.NewFakeClient(t), test.MemberOperatorNs)
	require.NoError(t, err)
	matchesDefaultConfig(t, actual)
}

func TestReconcileWhenListSecretsReturnsError(t *testing.T) {
	// given
	config := NewMemberOperatorConfigWithReset(t, testconfig.MemberStatus().RefreshPeriod("10s"))
	cl := test.NewFakeClient(t, config)
	cl.MockList = func(ctx context.Context, list runtime.Object, opts ...client.ListOption) error {
		return fmt.Errorf("list error")
=======
	cl.MockGet = func(ctx context.Context, key client.ObjectKey, obj client.Object) error {
		return fmt.Errorf("some error")
>>>>>>> d2ac25d7
	}
	controller := Reconciler{
		Client: cl,
		Log:    ctrl.Log.WithName("controllers").WithName("MemberOperatorConfig"),
	}

	// when
	_, err := controller.Reconcile(context.TODO(), newRequest())

	// then
	require.EqualError(t, err, "list error")
	actual, err := GetConfig(test.NewFakeClient(t), test.MemberOperatorNs)
	require.NoError(t, err)
	matchesDefaultConfig(t, actual)
}

func TestReconcileWhenMemberOperatorConfigIsNotPresent(t *testing.T) {
	// given
	controller := Reconciler{
		Client: test.NewFakeClient(t),
		Log:    ctrl.Log.WithName("controllers").WithName("MemberOperatorConfig"),
	}

	// when
	_, err := controller.Reconcile(context.TODO(), newRequest())

	// then
	require.NoError(t, err)
	actual, err := GetConfig(test.NewFakeClient(t), test.MemberOperatorNs)
	require.NoError(t, err)
	matchesDefaultConfig(t, actual)
}

func newRequest() reconcile.Request {
	return reconcile.Request{
		NamespacedName: test.NamespacedName(test.MemberOperatorNs, "config"),
	}
}

func matchesDefaultConfig(t *testing.T, actual Configuration) {
	assert.Equal(t, 5*time.Second, actual.MemberStatus().RefreshPeriod())
}<|MERGE_RESOLUTION|>--- conflicted
+++ resolved
@@ -10,11 +10,6 @@
 	testconfig "github.com/codeready-toolchain/toolchain-common/pkg/test/config"
 	"github.com/stretchr/testify/assert"
 	"github.com/stretchr/testify/require"
-<<<<<<< HEAD
-
-	"k8s.io/apimachinery/pkg/runtime"
-=======
->>>>>>> d2ac25d7
 	ctrl "sigs.k8s.io/controller-runtime"
 	"sigs.k8s.io/controller-runtime/pkg/client"
 	"sigs.k8s.io/controller-runtime/pkg/reconcile"
@@ -59,8 +54,7 @@
 func TestReconcileWhenGetConfigReturnsError(t *testing.T) {
 	// given
 	cl := test.NewFakeClient(t)
-<<<<<<< HEAD
-	cl.MockGet = func(ctx context.Context, key client.ObjectKey, obj runtime.Object) error {
+	cl.MockGet = func(ctx context.Context, key client.ObjectKey, obj client.Object) error {
 		return fmt.Errorf("get error")
 	}
 	controller := Reconciler{
@@ -69,7 +63,7 @@
 	}
 
 	// when
-	_, err := controller.Reconcile(newRequest())
+	_, err := controller.Reconcile(context.TODO(), newRequest())
 
 	// then
 	require.EqualError(t, err, "get error")
@@ -82,12 +76,8 @@
 	// given
 	config := NewMemberOperatorConfigWithReset(t, testconfig.MemberStatus().RefreshPeriod("10s"))
 	cl := test.NewFakeClient(t, config)
-	cl.MockList = func(ctx context.Context, list runtime.Object, opts ...client.ListOption) error {
+	cl.MockList = func(ctx context.Context, list client.ObjectList, opts ...client.ListOption) error {
 		return fmt.Errorf("list error")
-=======
-	cl.MockGet = func(ctx context.Context, key client.ObjectKey, obj client.Object) error {
-		return fmt.Errorf("some error")
->>>>>>> d2ac25d7
 	}
 	controller := Reconciler{
 		Client: cl,
