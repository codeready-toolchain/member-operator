--- conflicted
+++ resolved
@@ -106,33 +106,19 @@
 			HasFinalizer().
 			HasSpecNamespaces("dev", "stage").
 			HasConditions(Provisioned())
-<<<<<<< HEAD
-		AssertThatNamespace(t, username+"-dev", fakeClient).
-			HasLabel(toolchainv1alpha1.OwnerLabelKey, username).
-			HasLabel(toolchainv1alpha1.SpaceLabelKey, username).
+		AssertThatNamespace(t, spacename+"-dev", fakeClient).
+			HasLabel(toolchainv1alpha1.OwnerLabelKey, spacename).
+			HasLabel(toolchainv1alpha1.SpaceLabelKey, spacename).
 			HasLabel(toolchainv1alpha1.TypeLabelKey, "dev").
 			HasLabel(toolchainv1alpha1.TemplateRefLabelKey, "basic-dev-abcde11").
 			HasLabel(toolchainv1alpha1.TierLabelKey, "basic").
 			HasLabel(toolchainv1alpha1.ProviderLabelKey, toolchainv1alpha1.ProviderLabelValue)
-		AssertThatNamespace(t, username+"-stage", fakeClient).
-			HasLabel(toolchainv1alpha1.OwnerLabelKey, username).
-			HasLabel(toolchainv1alpha1.SpaceLabelKey, username).
+		AssertThatNamespace(t, spacename+"-stage", fakeClient).
+			HasLabel(toolchainv1alpha1.OwnerLabelKey, spacename).
+			HasLabel(toolchainv1alpha1.SpaceLabelKey, spacename).
 			HasLabel(toolchainv1alpha1.TypeLabelKey, "stage").
 			HasLabel(toolchainv1alpha1.TemplateRefLabelKey, "basic-stage-abcde11").
 			HasLabel(toolchainv1alpha1.TierLabelKey, "basic").
-=======
-		AssertThatNamespace(t, spacename+"-dev", fakeClient).
-			HasLabel("toolchain.dev.openshift.com/owner", spacename).
-			HasLabel("toolchain.dev.openshift.com/type", "dev").
-			HasLabel("toolchain.dev.openshift.com/templateref", "basic-dev-abcde11").
-			HasLabel("toolchain.dev.openshift.com/tier", "basic").
-			HasLabel(toolchainv1alpha1.ProviderLabelKey, toolchainv1alpha1.ProviderLabelValue)
-		AssertThatNamespace(t, spacename+"-stage", fakeClient).
-			HasLabel("toolchain.dev.openshift.com/owner", spacename).
-			HasLabel("toolchain.dev.openshift.com/type", "stage").
-			HasLabel("toolchain.dev.openshift.com/templateref", "basic-stage-abcde11").
-			HasLabel("toolchain.dev.openshift.com/tier", "basic").
->>>>>>> 1fe0f387
 			HasLabel(toolchainv1alpha1.ProviderLabelKey, toolchainv1alpha1.ProviderLabelValue)
 	})
 
@@ -223,14 +209,9 @@
 			HasConditions(Provisioning())
 		AssertThatNamespace(t, spacename+"-dev", r.Client).
 			HasNoOwnerReference().
-<<<<<<< HEAD
-			HasLabel(toolchainv1alpha1.OwnerLabelKey, username).
-			HasLabel(toolchainv1alpha1.SpaceLabelKey, username).
+			HasLabel(toolchainv1alpha1.OwnerLabelKey, spacename).
+			HasLabel(toolchainv1alpha1.SpaceLabelKey, spacename).
 			HasLabel(toolchainv1alpha1.TypeLabelKey, "dev").
-=======
-			HasLabel("toolchain.dev.openshift.com/owner", spacename).
-			HasLabel("toolchain.dev.openshift.com/type", "dev").
->>>>>>> 1fe0f387
 			HasLabel(toolchainv1alpha1.ProviderLabelKey, toolchainv1alpha1.ProviderLabelValue).
 			HasNoLabel(toolchainv1alpha1.TemplateRefLabelKey).
 			HasNoLabel(toolchainv1alpha1.TierLabelKey)
@@ -677,28 +658,16 @@
 						HasSpecNamespaces("dev").
 						HasConditions(Provisioning())
 					AssertThatCluster(t, fakeClient).
-<<<<<<< HEAD
-						HasResource("for-"+username, &quotav1.ClusterResourceQuota{}).
-						HasResource(username+"-tekton-view", &rbacv1.ClusterRoleBinding{}).
-						HasResource(username+"-dev", &toolchainv1alpha1.Idler{}).
-						HasResource(username+"-stage", &toolchainv1alpha1.Idler{})
-					AssertThatNamespace(t, username+"-dev", fakeClient).
-						HasLabel(toolchainv1alpha1.OwnerLabelKey, username).
-						HasLabel(toolchainv1alpha1.SpaceLabelKey, username).
-						HasLabel(toolchainv1alpha1.TypeLabelKey, "dev").
-						HasNoLabel(toolchainv1alpha1.TemplateRefLabelKey). // no label until all the namespace inner resources have been created
-						HasNoLabel(toolchainv1alpha1.TierLabelKey).
-=======
 						HasResource("for-"+spacename, &quotav1.ClusterResourceQuota{}).
 						HasResource(spacename+"-tekton-view", &rbacv1.ClusterRoleBinding{}).
 						HasResource(spacename+"-dev", &toolchainv1alpha1.Idler{}).
 						HasResource(spacename+"-stage", &toolchainv1alpha1.Idler{})
 					AssertThatNamespace(t, spacename+"-dev", fakeClient).
-						HasLabel("toolchain.dev.openshift.com/owner", spacename).
-						HasLabel("toolchain.dev.openshift.com/type", "dev").
-						HasNoLabel("toolchain.dev.openshift.com/templateref"). // no label until all the namespace inner resources have been created
-						HasNoLabel("toolchain.dev.openshift.com/tier").
->>>>>>> 1fe0f387
+						HasLabel(toolchainv1alpha1.OwnerLabelKey, spacename).
+						HasLabel(toolchainv1alpha1.SpaceLabelKey, spacename).
+						HasLabel(toolchainv1alpha1.TypeLabelKey, "dev").
+						HasNoLabel(toolchainv1alpha1.TemplateRefLabelKey). // no label until all the namespace inner resources have been created
+						HasNoLabel(toolchainv1alpha1.TierLabelKey).
 						HasLabel(toolchainv1alpha1.ProviderLabelKey, toolchainv1alpha1.ProviderLabelValue)
 
 					t.Run("provision john's inner resources of dev namespace", func(t *testing.T) {
@@ -715,20 +684,12 @@
 							HasFinalizer().
 							HasSpecNamespaces("dev").
 							HasConditions(Provisioning())
-<<<<<<< HEAD
-						AssertThatNamespace(t, username+"-dev", fakeClient).
-							HasLabel(toolchainv1alpha1.OwnerLabelKey, username).
-							HasLabel(toolchainv1alpha1.SpaceLabelKey, username).
+						AssertThatNamespace(t, spacename+"-dev", fakeClient).
+							HasLabel(toolchainv1alpha1.OwnerLabelKey, spacename).
+							HasLabel(toolchainv1alpha1.SpaceLabelKey, spacename).
 							HasLabel(toolchainv1alpha1.TypeLabelKey, "dev").
 							HasLabel(toolchainv1alpha1.TemplateRefLabelKey, "advanced-dev-abcde11").
 							HasLabel(toolchainv1alpha1.TierLabelKey, "advanced").
-=======
-						AssertThatNamespace(t, spacename+"-dev", fakeClient).
-							HasLabel("toolchain.dev.openshift.com/owner", spacename).
-							HasLabel("toolchain.dev.openshift.com/type", "dev").
-							HasLabel("toolchain.dev.openshift.com/templateref", "advanced-dev-abcde11").
-							HasLabel("toolchain.dev.openshift.com/tier", "advanced").
->>>>>>> 1fe0f387
 							HasLabel(toolchainv1alpha1.ProviderLabelKey, toolchainv1alpha1.ProviderLabelValue).
 							HasResource("crtadmin-pods", &rbacv1.RoleBinding{})
 						AssertThatCluster(t, fakeClient).
@@ -903,35 +864,20 @@
 				HasFinalizer().
 				HasConditions(Updating())
 			AssertThatCluster(t, fakeClient).
-<<<<<<< HEAD
-				HasResource("for-"+username, &quotav1.ClusterResourceQuota{},
+				HasResource("for-"+spacename, &quotav1.ClusterResourceQuota{},
 					WithLabel(toolchainv1alpha1.TemplateRefLabelKey, "advanced-clusterresources-abcde11"),
 					WithLabel(toolchainv1alpha1.TierLabelKey, "advanced")). // upgraded
-				HasNoResource(username+"-tekton-view", &rbacv1.ClusterRoleBinding{})
-=======
-				HasResource("for-"+spacename, &quotav1.ClusterResourceQuota{},
-					WithLabel("toolchain.dev.openshift.com/templateref", "advanced-clusterresources-abcde11"),
-					WithLabel("toolchain.dev.openshift.com/tier", "advanced")). // upgraded
 				HasNoResource(spacename+"-tekton-view", &rbacv1.ClusterRoleBinding{})
->>>>>>> 1fe0f387
 
 			for _, nsType := range []string{"stage", "dev"} {
 				AssertThatNamespace(t, spacename+"-"+nsType, r.Client).
 					HasNoOwnerReference().
-<<<<<<< HEAD
-					HasLabel(toolchainv1alpha1.OwnerLabelKey, username).
-					HasLabel(toolchainv1alpha1.SpaceLabelKey, username).
+					HasLabel(toolchainv1alpha1.OwnerLabelKey, spacename).
+					HasLabel(toolchainv1alpha1.SpaceLabelKey, spacename).
 					HasLabel(toolchainv1alpha1.TemplateRefLabelKey, "basic-"+nsType+"-abcde11"). // not upgraded yet
 					HasLabel(toolchainv1alpha1.TierLabelKey, "basic").
 					HasLabel(toolchainv1alpha1.TypeLabelKey, nsType).
 					HasLabel(toolchainv1alpha1.ProviderLabelKey, "codeready-toolchain").
-=======
-					HasLabel("toolchain.dev.openshift.com/owner", spacename).
-					HasLabel("toolchain.dev.openshift.com/templateref", "basic-"+nsType+"-abcde11"). // not upgraded yet
-					HasLabel("toolchain.dev.openshift.com/tier", "basic").
-					HasLabel("toolchain.dev.openshift.com/type", nsType).
-					HasLabel("toolchain.dev.openshift.com/provider", "codeready-toolchain").
->>>>>>> 1fe0f387
 					HasResource("exec-pods", &rbacv1.Role{})
 			}
 
@@ -945,34 +891,19 @@
 					HasFinalizer().
 					HasConditions(Updating())
 				AssertThatCluster(t, fakeClient).
-<<<<<<< HEAD
-					HasResource("for-"+username, &quotav1.ClusterResourceQuota{},
+					HasResource("for-"+spacename, &quotav1.ClusterResourceQuota{},
 						WithLabel(toolchainv1alpha1.TemplateRefLabelKey, "advanced-clusterresources-abcde11"),
 						WithLabel(toolchainv1alpha1.TierLabelKey, "advanced")).
-					HasResource(username+"-tekton-view", &rbacv1.ClusterRoleBinding{})
-=======
-					HasResource("for-"+spacename, &quotav1.ClusterResourceQuota{},
-						WithLabel("toolchain.dev.openshift.com/templateref", "advanced-clusterresources-abcde11"),
-						WithLabel("toolchain.dev.openshift.com/tier", "advanced")).
 					HasResource(spacename+"-tekton-view", &rbacv1.ClusterRoleBinding{})
->>>>>>> 1fe0f387
 				for _, nsType := range []string{"stage", "dev"} {
 					AssertThatNamespace(t, spacename+"-"+nsType, r.Client).
 						HasNoOwnerReference().
-<<<<<<< HEAD
 						HasLabel(toolchainv1alpha1.TemplateRefLabelKey, "basic-"+nsType+"-abcde11"). // not upgraded yet
-						HasLabel(toolchainv1alpha1.OwnerLabelKey, username).
-						HasLabel(toolchainv1alpha1.SpaceLabelKey, username).
+						HasLabel(toolchainv1alpha1.OwnerLabelKey, spacename).
+						HasLabel(toolchainv1alpha1.SpaceLabelKey, spacename).
 						HasLabel(toolchainv1alpha1.TierLabelKey, "basic"). // not upgraded yet
 						HasLabel(toolchainv1alpha1.TypeLabelKey, nsType).
 						HasLabel(toolchainv1alpha1.ProviderLabelKey, "codeready-toolchain").
-=======
-						HasLabel("toolchain.dev.openshift.com/templateref", "basic-"+nsType+"-abcde11"). // not upgraded yet
-						HasLabel("toolchain.dev.openshift.com/owner", spacename).
-						HasLabel("toolchain.dev.openshift.com/tier", "basic"). // not upgraded yet
-						HasLabel("toolchain.dev.openshift.com/type", nsType).
-						HasLabel("toolchain.dev.openshift.com/provider", "codeready-toolchain").
->>>>>>> 1fe0f387
 						HasResource("exec-pods", &rbacv1.Role{})
 				}
 
@@ -982,15 +913,9 @@
 					// then
 					require.NoError(t, err)
 					AssertThatCluster(t, fakeClient).
-<<<<<<< HEAD
-						HasResource(username+"-dev", &toolchainv1alpha1.Idler{},
+						HasResource(spacename+"-dev", &toolchainv1alpha1.Idler{},
 							WithLabel(toolchainv1alpha1.TemplateRefLabelKey, "advanced-clusterresources-abcde11"),
 							WithLabel(toolchainv1alpha1.TierLabelKey, "advanced")) // created
-=======
-						HasResource(spacename+"-dev", &toolchainv1alpha1.Idler{},
-							WithLabel("toolchain.dev.openshift.com/templateref", "advanced-clusterresources-abcde11"),
-							WithLabel("toolchain.dev.openshift.com/tier", "advanced")) // created
->>>>>>> 1fe0f387
 
 					// when
 					_, err = r.Reconcile(context.TODO(), req)
@@ -1000,17 +925,10 @@
 						HasFinalizer().
 						HasConditions(Updating())
 					AssertThatCluster(t, fakeClient).
-<<<<<<< HEAD
-						HasResource(username+"-dev", &toolchainv1alpha1.Idler{}). // still exists (no need to check again the labels)
-						HasResource(username+"-stage", &toolchainv1alpha1.Idler{},
+						HasResource(spacename+"-dev", &toolchainv1alpha1.Idler{}). // still exists (no need to check again the labels)
+						HasResource(spacename+"-stage", &toolchainv1alpha1.Idler{},
 							WithLabel(toolchainv1alpha1.TemplateRefLabelKey, "advanced-clusterresources-abcde11"),
 							WithLabel(toolchainv1alpha1.TierLabelKey, "advanced")) // created
-=======
-						HasResource(spacename+"-dev", &toolchainv1alpha1.Idler{}). // still exists (no need to check again the labels)
-						HasResource(spacename+"-stage", &toolchainv1alpha1.Idler{},
-							WithLabel("toolchain.dev.openshift.com/templateref", "advanced-clusterresources-abcde11"),
-							WithLabel("toolchain.dev.openshift.com/tier", "advanced")) // created
->>>>>>> 1fe0f387
 
 					t.Run("delete redundant namespace", func(t *testing.T) {
 
@@ -1023,33 +941,19 @@
 							HasFinalizer().
 							HasConditions(Updating())
 						AssertThatCluster(t, fakeClient).
-<<<<<<< HEAD
-							HasResource("for-"+username, &quotav1.ClusterResourceQuota{},
+							HasResource("for-"+spacename, &quotav1.ClusterResourceQuota{},
 								WithLabel(toolchainv1alpha1.TemplateRefLabelKey, "advanced-clusterresources-abcde11"),
 								WithLabel(toolchainv1alpha1.TierLabelKey, "advanced"))
-=======
-							HasResource("for-"+spacename, &quotav1.ClusterResourceQuota{},
-								WithLabel("toolchain.dev.openshift.com/templateref", "advanced-clusterresources-abcde11"),
-								WithLabel("toolchain.dev.openshift.com/tier", "advanced"))
->>>>>>> 1fe0f387
 						AssertThatNamespace(t, stageNS.Name, r.Client).
 							DoesNotExist() // namespace was deleted
 						AssertThatNamespace(t, devNS.Name, r.Client).
 							HasNoOwnerReference().
-<<<<<<< HEAD
-							HasLabel(toolchainv1alpha1.OwnerLabelKey, username).
-							HasLabel(toolchainv1alpha1.SpaceLabelKey, username).
+							HasLabel(toolchainv1alpha1.OwnerLabelKey, spacename).
+							HasLabel(toolchainv1alpha1.SpaceLabelKey, spacename).
 							HasLabel(toolchainv1alpha1.TemplateRefLabelKey, "basic-dev-abcde11").
 							HasLabel(toolchainv1alpha1.TypeLabelKey, "dev").
 							HasLabel(toolchainv1alpha1.ProviderLabelKey, "codeready-toolchain").
 							HasLabel(toolchainv1alpha1.TierLabelKey, "basic") // not upgraded yet
-=======
-							HasLabel("toolchain.dev.openshift.com/owner", spacename).
-							HasLabel("toolchain.dev.openshift.com/templateref", "basic-dev-abcde11").
-							HasLabel("toolchain.dev.openshift.com/type", "dev").
-							HasLabel("toolchain.dev.openshift.com/provider", "codeready-toolchain").
-							HasLabel("toolchain.dev.openshift.com/tier", "basic") // not upgraded yet
->>>>>>> 1fe0f387
 
 						t.Run("upgrade the dev namespace", func(t *testing.T) {
 							// when - should upgrade the namespace
@@ -1062,33 +966,19 @@
 								HasFinalizer().
 								HasConditions(Updating())
 							AssertThatCluster(t, fakeClient).
-<<<<<<< HEAD
-								HasResource("for-"+username, &quotav1.ClusterResourceQuota{},
+								HasResource("for-"+spacename, &quotav1.ClusterResourceQuota{},
 									WithLabel(toolchainv1alpha1.TemplateRefLabelKey, "advanced-clusterresources-abcde11"),
 									WithLabel(toolchainv1alpha1.TierLabelKey, "advanced"))
-=======
-								HasResource("for-"+spacename, &quotav1.ClusterResourceQuota{},
-									WithLabel("toolchain.dev.openshift.com/templateref", "advanced-clusterresources-abcde11"),
-									WithLabel("toolchain.dev.openshift.com/tier", "advanced"))
->>>>>>> 1fe0f387
 							AssertThatNamespace(t, stageNS.Name, r.Client).
 								DoesNotExist()
 							AssertThatNamespace(t, spacename+"-dev", r.Client).
 								HasNoOwnerReference().
-<<<<<<< HEAD
-								HasLabel(toolchainv1alpha1.OwnerLabelKey, username).
-								HasLabel(toolchainv1alpha1.SpaceLabelKey, username).
+								HasLabel(toolchainv1alpha1.OwnerLabelKey, spacename).
+								HasLabel(toolchainv1alpha1.SpaceLabelKey, spacename).
 								HasLabel(toolchainv1alpha1.TemplateRefLabelKey, "advanced-dev-abcde11").
 								HasLabel(toolchainv1alpha1.TierLabelKey, "advanced").
 								HasLabel(toolchainv1alpha1.TypeLabelKey, "dev").
 								HasLabel(toolchainv1alpha1.ProviderLabelKey, "codeready-toolchain").
-=======
-								HasLabel("toolchain.dev.openshift.com/owner", spacename).
-								HasLabel("toolchain.dev.openshift.com/templateref", "advanced-dev-abcde11").
-								HasLabel("toolchain.dev.openshift.com/tier", "advanced").
-								HasLabel("toolchain.dev.openshift.com/type", "dev").
-								HasLabel("toolchain.dev.openshift.com/provider", "codeready-toolchain").
->>>>>>> 1fe0f387
 								HasResource("exec-pods", &rbacv1.Role{}).
 								HasResource("crtadmin-pods", &rbacv1.RoleBinding{}).
 								HasResource("crtadmin-view", &rbacv1.RoleBinding{})
@@ -1107,28 +997,16 @@
 									HasFinalizer().
 									HasConditions(Provisioned())
 								AssertThatCluster(t, fakeClient).
-<<<<<<< HEAD
-									HasResource("for-"+username, &quotav1.ClusterResourceQuota{},
+									HasResource("for-"+spacename, &quotav1.ClusterResourceQuota{},
 										WithLabel(toolchainv1alpha1.TierLabelKey, "advanced"))
-								AssertThatNamespace(t, username+"-dev", r.Client).
+								AssertThatNamespace(t, spacename+"-dev", r.Client).
 									HasNoOwnerReference().
 									HasLabel(toolchainv1alpha1.TemplateRefLabelKey, "advanced-dev-abcde11").
-									HasLabel(toolchainv1alpha1.OwnerLabelKey, username).
-									HasLabel(toolchainv1alpha1.SpaceLabelKey, username).
+									HasLabel(toolchainv1alpha1.OwnerLabelKey, spacename).
+									HasLabel(toolchainv1alpha1.SpaceLabelKey, spacename).
 									HasLabel(toolchainv1alpha1.TierLabelKey, "advanced"). // not updgraded yet
 									HasLabel(toolchainv1alpha1.TypeLabelKey, "dev").
 									HasLabel(toolchainv1alpha1.ProviderLabelKey, "codeready-toolchain").
-=======
-									HasResource("for-"+spacename, &quotav1.ClusterResourceQuota{},
-										WithLabel("toolchain.dev.openshift.com/tier", "advanced"))
-								AssertThatNamespace(t, spacename+"-dev", r.Client).
-									HasNoOwnerReference().
-									HasLabel("toolchain.dev.openshift.com/templateref", "advanced-dev-abcde11").
-									HasLabel("toolchain.dev.openshift.com/owner", spacename).
-									HasLabel("toolchain.dev.openshift.com/tier", "advanced"). // not updgraded yet
-									HasLabel("toolchain.dev.openshift.com/type", "dev").
-									HasLabel("toolchain.dev.openshift.com/provider", "codeready-toolchain").
->>>>>>> 1fe0f387
 									HasResource("crtadmin-pods", &rbacv1.RoleBinding{}) // role has been removed
 							})
 						})
@@ -1182,39 +1060,22 @@
 				HasFinalizer().
 				HasConditions(Updating())
 			AssertThatCluster(t, fakeClient).
-<<<<<<< HEAD
-				HasResource("for-"+username, &quotav1.ClusterResourceQuota{},
+				HasResource("for-"+spacename, &quotav1.ClusterResourceQuota{},
 					WithLabel(toolchainv1alpha1.TemplateRefLabelKey, "advanced-clusterresources-abcde12"),
 					WithLabel(toolchainv1alpha1.TierLabelKey, "advanced")). // upgraded
-				HasResource(username+"-tekton-view", &rbacv1.ClusterRoleBinding{},
+				HasResource(spacename+"-tekton-view", &rbacv1.ClusterRoleBinding{},
 					WithLabel(toolchainv1alpha1.TemplateRefLabelKey, "advanced-clusterresources-abcde11"),
 					WithLabel(toolchainv1alpha1.TierLabelKey, "advanced"))
-=======
-				HasResource("for-"+spacename, &quotav1.ClusterResourceQuota{},
-					WithLabel("toolchain.dev.openshift.com/templateref", "advanced-clusterresources-abcde12"),
-					WithLabel("toolchain.dev.openshift.com/tier", "advanced")). // upgraded
-				HasResource(spacename+"-tekton-view", &rbacv1.ClusterRoleBinding{},
-					WithLabel("toolchain.dev.openshift.com/templateref", "advanced-clusterresources-abcde11"),
-					WithLabel("toolchain.dev.openshift.com/tier", "advanced"))
->>>>>>> 1fe0f387
 
 			for _, nsType := range []string{"stage", "dev"} {
 				AssertThatNamespace(t, spacename+"-"+nsType, r.Client).
 					HasNoOwnerReference().
-<<<<<<< HEAD
-					HasLabel(toolchainv1alpha1.OwnerLabelKey, username).
-					HasLabel(toolchainv1alpha1.SpaceLabelKey, username).
+					HasLabel(toolchainv1alpha1.OwnerLabelKey, spacename).
+					HasLabel(toolchainv1alpha1.SpaceLabelKey, spacename).
 					HasLabel(toolchainv1alpha1.TemplateRefLabelKey, "advanced-"+nsType+"-abcde11"). // not upgraded yet
 					HasLabel(toolchainv1alpha1.TierLabelKey, "advanced").
 					HasLabel(toolchainv1alpha1.TypeLabelKey, nsType).
 					HasLabel(toolchainv1alpha1.ProviderLabelKey, "codeready-toolchain").
-=======
-					HasLabel("toolchain.dev.openshift.com/owner", spacename).
-					HasLabel("toolchain.dev.openshift.com/templateref", "advanced-"+nsType+"-abcde11"). // not upgraded yet
-					HasLabel("toolchain.dev.openshift.com/tier", "advanced").
-					HasLabel("toolchain.dev.openshift.com/type", nsType).
-					HasLabel("toolchain.dev.openshift.com/provider", "codeready-toolchain").
->>>>>>> 1fe0f387
 					HasResource("crtadmin-pods", &rbacv1.RoleBinding{}).
 					HasResource("exec-pods", &rbacv1.Role{}).
 					HasResource("crtadmin-view", &rbacv1.RoleBinding{})
@@ -1230,34 +1091,19 @@
 					HasFinalizer().
 					HasConditions(Updating())
 				AssertThatCluster(t, fakeClient).
-<<<<<<< HEAD
-					HasResource("for-"+username, &quotav1.ClusterResourceQuota{},
+					HasResource("for-"+spacename, &quotav1.ClusterResourceQuota{},
 														WithLabel(toolchainv1alpha1.TemplateRefLabelKey, "advanced-clusterresources-abcde12"),
 														WithLabel(toolchainv1alpha1.TierLabelKey, "advanced")).
-					HasNoResource(username+"-tekton-view", &rbacv1.ClusterRoleBinding{}) // deleted
-=======
-					HasResource("for-"+spacename, &quotav1.ClusterResourceQuota{},
-														WithLabel("toolchain.dev.openshift.com/templateref", "advanced-clusterresources-abcde12"),
-														WithLabel("toolchain.dev.openshift.com/tier", "advanced")).
 					HasNoResource(spacename+"-tekton-view", &rbacv1.ClusterRoleBinding{}) // deleted
->>>>>>> 1fe0f387
 				for _, nsType := range []string{"stage", "dev"} {
 					AssertThatNamespace(t, spacename+"-"+nsType, r.Client).
 						HasNoOwnerReference().
-<<<<<<< HEAD
-						HasLabel(toolchainv1alpha1.OwnerLabelKey, username).
-						HasLabel(toolchainv1alpha1.SpaceLabelKey, username).
+						HasLabel(toolchainv1alpha1.OwnerLabelKey, spacename).
+						HasLabel(toolchainv1alpha1.SpaceLabelKey, spacename).
 						HasLabel(toolchainv1alpha1.TemplateRefLabelKey, "advanced-"+nsType+"-abcde11"). // not upgraded yet
 						HasLabel(toolchainv1alpha1.TierLabelKey, "advanced").
 						HasLabel(toolchainv1alpha1.TypeLabelKey, nsType).
 						HasLabel(toolchainv1alpha1.ProviderLabelKey, "codeready-toolchain").
-=======
-						HasLabel("toolchain.dev.openshift.com/owner", spacename).
-						HasLabel("toolchain.dev.openshift.com/templateref", "advanced-"+nsType+"-abcde11"). // not upgraded yet
-						HasLabel("toolchain.dev.openshift.com/tier", "advanced").
-						HasLabel("toolchain.dev.openshift.com/type", nsType).
-						HasLabel("toolchain.dev.openshift.com/provider", "codeready-toolchain").
->>>>>>> 1fe0f387
 						HasResource("crtadmin-pods", &rbacv1.RoleBinding{}).
 						HasResource("exec-pods", &rbacv1.Role{}).
 						HasResource("crtadmin-view", &rbacv1.RoleBinding{})
@@ -1274,35 +1120,20 @@
 						HasFinalizer().
 						HasConditions(Updating())
 					AssertThatCluster(t, fakeClient).
-<<<<<<< HEAD
-						HasResource("for-"+username, &quotav1.ClusterResourceQuota{},
+						HasResource("for-"+spacename, &quotav1.ClusterResourceQuota{},
 							WithLabel(toolchainv1alpha1.TemplateRefLabelKey, "advanced-clusterresources-abcde12"),
 							WithLabel(toolchainv1alpha1.TierLabelKey, "advanced")).
-						HasNoResource(username+"-tekton-view", &rbacv1.ClusterRoleBinding{})
-=======
-						HasResource("for-"+spacename, &quotav1.ClusterResourceQuota{},
-							WithLabel("toolchain.dev.openshift.com/templateref", "advanced-clusterresources-abcde12"),
-							WithLabel("toolchain.dev.openshift.com/tier", "advanced")).
 						HasNoResource(spacename+"-tekton-view", &rbacv1.ClusterRoleBinding{})
->>>>>>> 1fe0f387
 					AssertThatNamespace(t, stageNS.Name, r.Client).
 						DoesNotExist() // namespace was deleted
 					AssertThatNamespace(t, devNS.Name, r.Client).
 						HasNoOwnerReference().
-<<<<<<< HEAD
-						HasLabel(toolchainv1alpha1.OwnerLabelKey, username).
-						HasLabel(toolchainv1alpha1.SpaceLabelKey, username).
+						HasLabel(toolchainv1alpha1.OwnerLabelKey, spacename).
+						HasLabel(toolchainv1alpha1.SpaceLabelKey, spacename).
 						HasLabel(toolchainv1alpha1.TemplateRefLabelKey, "advanced-dev-abcde11"). // not upgraded yet
 						HasLabel(toolchainv1alpha1.TypeLabelKey, "dev").
 						HasLabel(toolchainv1alpha1.ProviderLabelKey, "codeready-toolchain").
 						HasLabel(toolchainv1alpha1.TierLabelKey, "advanced").
-=======
-						HasLabel("toolchain.dev.openshift.com/owner", spacename).
-						HasLabel("toolchain.dev.openshift.com/templateref", "advanced-dev-abcde11"). // not upgraded yet
-						HasLabel("toolchain.dev.openshift.com/type", "dev").
-						HasLabel("toolchain.dev.openshift.com/provider", "codeready-toolchain").
-						HasLabel("toolchain.dev.openshift.com/tier", "advanced").
->>>>>>> 1fe0f387
 						HasResource("crtadmin-pods", &rbacv1.RoleBinding{}).
 						HasResource("exec-pods", &rbacv1.Role{}).
 						HasResource("crtadmin-view", &rbacv1.RoleBinding{})
@@ -1318,35 +1149,20 @@
 							HasFinalizer().
 							HasConditions(Updating())
 						AssertThatCluster(t, fakeClient).
-<<<<<<< HEAD
-							HasResource("for-"+username, &quotav1.ClusterResourceQuota{},
+							HasResource("for-"+spacename, &quotav1.ClusterResourceQuota{},
 								WithLabel(toolchainv1alpha1.TemplateRefLabelKey, "advanced-clusterresources-abcde12"),
 								WithLabel(toolchainv1alpha1.TierLabelKey, "advanced")).
-							HasNoResource(username+"-tekton-view", &rbacv1.ClusterRoleBinding{})
-=======
-							HasResource("for-"+spacename, &quotav1.ClusterResourceQuota{},
-								WithLabel("toolchain.dev.openshift.com/templateref", "advanced-clusterresources-abcde12"),
-								WithLabel("toolchain.dev.openshift.com/tier", "advanced")).
 							HasNoResource(spacename+"-tekton-view", &rbacv1.ClusterRoleBinding{})
->>>>>>> 1fe0f387
 						AssertThatNamespace(t, stageNS.Name, r.Client).
 							DoesNotExist()
 						AssertThatNamespace(t, devNS.Name, r.Client).
 							HasNoOwnerReference().
-<<<<<<< HEAD
-							HasLabel(toolchainv1alpha1.OwnerLabelKey, username).
-							HasLabel(toolchainv1alpha1.SpaceLabelKey, username).
+							HasLabel(toolchainv1alpha1.OwnerLabelKey, spacename).
+							HasLabel(toolchainv1alpha1.SpaceLabelKey, spacename).
 							HasLabel(toolchainv1alpha1.TemplateRefLabelKey, "advanced-dev-abcde12"). // upgraded
 							HasLabel(toolchainv1alpha1.TypeLabelKey, "dev").
 							HasLabel(toolchainv1alpha1.ProviderLabelKey, "codeready-toolchain").
 							HasLabel(toolchainv1alpha1.TierLabelKey, "advanced").
-=======
-							HasLabel("toolchain.dev.openshift.com/owner", spacename).
-							HasLabel("toolchain.dev.openshift.com/templateref", "advanced-dev-abcde12"). // upgraded
-							HasLabel("toolchain.dev.openshift.com/type", "dev").
-							HasLabel("toolchain.dev.openshift.com/provider", "codeready-toolchain").
-							HasLabel("toolchain.dev.openshift.com/tier", "advanced").
->>>>>>> 1fe0f387
 							HasResource("crtadmin-pods", &rbacv1.RoleBinding{}).
 							HasResource("exec-pods", &rbacv1.Role{}).
 							HasNoResource("crtadmin-view", &rbacv1.RoleBinding{})
@@ -1365,35 +1181,20 @@
 								HasFinalizer().
 								HasConditions(Provisioned())
 							AssertThatCluster(t, fakeClient).
-<<<<<<< HEAD
-								HasResource("for-"+username, &quotav1.ClusterResourceQuota{},
+								HasResource("for-"+spacename, &quotav1.ClusterResourceQuota{},
 									WithLabel(toolchainv1alpha1.TemplateRefLabelKey, "advanced-clusterresources-abcde12"),
 									WithLabel(toolchainv1alpha1.TierLabelKey, "advanced")).
-								HasNoResource(username+"-tekton-view", &rbacv1.ClusterRoleBinding{})
-=======
-								HasResource("for-"+spacename, &quotav1.ClusterResourceQuota{},
-									WithLabel("toolchain.dev.openshift.com/templateref", "advanced-clusterresources-abcde12"),
-									WithLabel("toolchain.dev.openshift.com/tier", "advanced")).
 								HasNoResource(spacename+"-tekton-view", &rbacv1.ClusterRoleBinding{})
->>>>>>> 1fe0f387
 							AssertThatNamespace(t, stageNS.Name, r.Client).
 								DoesNotExist()
 							AssertThatNamespace(t, devNS.Name, r.Client).
 								HasNoOwnerReference().
-<<<<<<< HEAD
-								HasLabel(toolchainv1alpha1.OwnerLabelKey, username).
-								HasLabel(toolchainv1alpha1.SpaceLabelKey, username).
+								HasLabel(toolchainv1alpha1.OwnerLabelKey, spacename).
+								HasLabel(toolchainv1alpha1.SpaceLabelKey, spacename).
 								HasLabel(toolchainv1alpha1.TemplateRefLabelKey, "advanced-dev-abcde12"). // upgraded
 								HasLabel(toolchainv1alpha1.TypeLabelKey, "dev").
 								HasLabel(toolchainv1alpha1.ProviderLabelKey, "codeready-toolchain").
 								HasLabel(toolchainv1alpha1.TierLabelKey, "advanced").
-=======
-								HasLabel("toolchain.dev.openshift.com/owner", spacename).
-								HasLabel("toolchain.dev.openshift.com/templateref", "advanced-dev-abcde12"). // upgraded
-								HasLabel("toolchain.dev.openshift.com/type", "dev").
-								HasLabel("toolchain.dev.openshift.com/provider", "codeready-toolchain").
-								HasLabel("toolchain.dev.openshift.com/tier", "advanced").
->>>>>>> 1fe0f387
 								HasResource("crtadmin-pods", &rbacv1.RoleBinding{}).
 								HasResource("exec-pods", &rbacv1.Role{}).
 								HasNoResource("crtadmin-view", &rbacv1.RoleBinding{})
@@ -1905,7 +1706,7 @@
 			Namespace: namespace,
 			Name:      name,
 			Labels: map[string]string{
-				toolchainv1alpha1.ProviderLabelKey: "codeready-toolchain",
+				toolchainv1alpha1.ProviderLabelKey: toolchainv1alpha1.ProviderLabelValue,
 				toolchainv1alpha1.OwnerLabelKey:    owner,
 				toolchainv1alpha1.SpaceLabelKey:    owner,
 			},
@@ -1919,7 +1720,7 @@
 			Namespace: namespace,
 			Name:      name,
 			Labels: map[string]string{
-				toolchainv1alpha1.ProviderLabelKey: "codeready-toolchain",
+				toolchainv1alpha1.ProviderLabelKey: toolchainv1alpha1.ProviderLabelValue,
 				toolchainv1alpha1.OwnerLabelKey:    owner,
 				toolchainv1alpha1.SpaceLabelKey:    owner,
 			},
@@ -1935,20 +1736,12 @@
 		},
 		ObjectMeta: metav1.ObjectMeta{
 			Labels: map[string]string{
-<<<<<<< HEAD
-				toolchainv1alpha1.ProviderLabelKey:    "codeready-toolchain",
+				toolchainv1alpha1.ProviderLabelKey:    toolchainv1alpha1.ProviderLabelValue,
 				toolchainv1alpha1.TierLabelKey:        tier,
 				toolchainv1alpha1.TemplateRefLabelKey: NewTierTemplateName(tier, "clusterresources", "abcde11"),
-				toolchainv1alpha1.OwnerLabelKey:       username,
-				toolchainv1alpha1.SpaceLabelKey:       username,
+				toolchainv1alpha1.OwnerLabelKey:       spacename,
+				toolchainv1alpha1.SpaceLabelKey:       spacename,
 				toolchainv1alpha1.TypeLabelKey:        "clusterresources",
-=======
-				"toolchain.dev.openshift.com/provider":    "codeready-toolchain",
-				"toolchain.dev.openshift.com/tier":        tier,
-				"toolchain.dev.openshift.com/templateref": NewTierTemplateName(tier, "clusterresources", "abcde11"),
-				"toolchain.dev.openshift.com/owner":       spacename,
-				"toolchain.dev.openshift.com/type":        "clusterresources",
->>>>>>> 1fe0f387
 			},
 			Name:       spacename + "-tekton-view",
 			Generation: int64(1),
@@ -1974,20 +1767,12 @@
 		},
 		ObjectMeta: metav1.ObjectMeta{
 			Labels: map[string]string{
-<<<<<<< HEAD
-				toolchainv1alpha1.ProviderLabelKey:    "codeready-toolchain",
+				toolchainv1alpha1.ProviderLabelKey:    toolchainv1alpha1.ProviderLabelValue,
 				toolchainv1alpha1.TierLabelKey:        tier,
 				toolchainv1alpha1.TemplateRefLabelKey: NewTierTemplateName(tier, "clusterresources", "abcde11"),
-				toolchainv1alpha1.OwnerLabelKey:       username,
-				toolchainv1alpha1.SpaceLabelKey:       username,
+				toolchainv1alpha1.OwnerLabelKey:       spacename,
+				toolchainv1alpha1.SpaceLabelKey:       spacename,
 				toolchainv1alpha1.TypeLabelKey:        "clusterresources",
-=======
-				"toolchain.dev.openshift.com/provider":    "codeready-toolchain",
-				"toolchain.dev.openshift.com/tier":        tier,
-				"toolchain.dev.openshift.com/templateref": NewTierTemplateName(tier, "clusterresources", "abcde11"),
-				"toolchain.dev.openshift.com/owner":       spacename,
-				"toolchain.dev.openshift.com/type":        "clusterresources",
->>>>>>> 1fe0f387
 			},
 			Annotations: map[string]string{},
 			Name:        "for-" + spacename,
@@ -2021,20 +1806,12 @@
 		},
 		ObjectMeta: metav1.ObjectMeta{
 			Labels: map[string]string{
-<<<<<<< HEAD
 				toolchainv1alpha1.ProviderLabelKey:    "codeready-toolchain",
 				toolchainv1alpha1.TierLabelKey:        tierName,
 				toolchainv1alpha1.TemplateRefLabelKey: NewTierTemplateName(tierName, "clusterresources", "abcde11"),
-				toolchainv1alpha1.OwnerLabelKey:       username,
-				toolchainv1alpha1.SpaceLabelKey:       username,
+				toolchainv1alpha1.OwnerLabelKey:       spacename,
+				toolchainv1alpha1.SpaceLabelKey:       spacename,
 				toolchainv1alpha1.TypeLabelKey:        "clusterresources",
-=======
-				"toolchain.dev.openshift.com/provider":    "codeready-toolchain",
-				"toolchain.dev.openshift.com/tier":        tierName,
-				"toolchain.dev.openshift.com/templateref": NewTierTemplateName(tierName, "clusterresources", "abcde11"),
-				"toolchain.dev.openshift.com/owner":       spacename,
-				"toolchain.dev.openshift.com/type":        "clusterresources",
->>>>>>> 1fe0f387
 			},
 			Name:       name,
 			Generation: int64(1),
