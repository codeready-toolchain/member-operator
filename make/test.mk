--- conflicted
+++ resolved
@@ -71,15 +71,7 @@
 
 .PHONY: test-e2e
 test-e2e:  deploy-host e2e-setup setup-kubefed
-<<<<<<< HEAD
-	# This is hack to fix https://github.com/operator-framework/operator-sdk/issues/1657
-	echo "info: Running go mod vendor"
-	go mod vendor
-	HOST_NS=${HOST_NS} operator-sdk test local ./test/e2e --no-setup --namespace $(TEST_NAMESPACE) --go-test-flags "-v -timeout=15m"
-	# remove me once verified
-=======
-	operator-sdk test local ./test/e2e --no-setup --namespace $(TEST_NAMESPACE) --verbose --go-test-flags "-timeout=15m"
->>>>>>> 9763545b
+	HOST_NS=${HOST_NS} operator-sdk test local ./test/e2e --no-setup --namespace $(TEST_NAMESPACE) --verbose --go-test-flags "-timeout=15m"
 	oc get kubefedcluster -n $(TEST_NAMESPACE)
 	oc get kubefedcluster -n $(HOST_NS)
 
