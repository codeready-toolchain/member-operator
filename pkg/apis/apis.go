--- conflicted
+++ resolved
@@ -12,17 +12,10 @@
 // AddToScheme adds all Resources to the Scheme
 func AddToScheme(s *runtime.Scheme) error {
 	// add openshift specific resource
-<<<<<<< HEAD
-	addToSchemes := append(apis.AddToSchemes, userv1.AddToScheme)
-	addToSchemes = append(addToSchemes, templatev1.AddToScheme)
-	addToSchemes = append(addToSchemes, projectv1.AddToScheme)
-	addToSchemes = append(addToSchemes, authv1.AddToScheme)
-=======
 	addToSchemes := append(apis.AddToSchemes, userv1.Install)
 	addToSchemes = append(addToSchemes, templatev1.Install)
 	addToSchemes = append(addToSchemes, projectv1.Install)
 	addToSchemes = append(addToSchemes, authv1.Install)
->>>>>>> 0fce69b6
 
 	return addToSchemes.AddToScheme(s)
 }