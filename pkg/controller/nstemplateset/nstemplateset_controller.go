--- conflicted
+++ resolved
@@ -295,7 +295,6 @@
 		}
 	}
 
-<<<<<<< HEAD
 	for _, rawObj := range objs {
 		acc, err := meta.Accessor(rawObj.Object)
 		if err != nil {
@@ -312,10 +311,8 @@
 		acc.SetLabels(labels)
 	}
 
-	err = tmplProcessor.Apply(objs)
-=======
 	_, err = tmplProcessor.Apply(objs)
->>>>>>> 35a58bc4
+
 	if err != nil {
 		return r.wrapErrorWithStatusUpdate(logger, nsTmplSet, r.setStatusNamespaceProvisionFailed, err, "failed to provision namespace '%s' with required resources", nsName)
 	}
