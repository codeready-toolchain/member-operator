package main

import (
	"context"
	"flag"
	"fmt"
	"os"
	"runtime"

	api "github.com/codeready-toolchain/api/pkg/apis"
	"github.com/codeready-toolchain/member-operator/pkg/apis"
	"github.com/codeready-toolchain/member-operator/pkg/configuration"
	"github.com/codeready-toolchain/member-operator/pkg/controller"
	"github.com/codeready-toolchain/member-operator/version"
	"github.com/codeready-toolchain/toolchain-common/pkg/cluster"

	"k8s.io/client-go/kubernetes/scheme"
	"sigs.k8s.io/controller-runtime/pkg/client"

	// Import all Kubernetes client auth plugins (e.g. Azure, GCP, OIDC, etc.)
	"github.com/operator-framework/operator-sdk/pkg/k8sutil"
	kubemetrics "github.com/operator-framework/operator-sdk/pkg/kube-metrics"
	"github.com/operator-framework/operator-sdk/pkg/leader"
	"github.com/operator-framework/operator-sdk/pkg/log/zap"
	"github.com/operator-framework/operator-sdk/pkg/metrics"
	sdkVersion "github.com/operator-framework/operator-sdk/version"
	"github.com/spf13/pflag"
	v1 "k8s.io/api/core/v1"
	"k8s.io/apimachinery/pkg/util/intstr"
	_ "k8s.io/client-go/plugin/pkg/client/auth"
	"k8s.io/client-go/rest"
	"sigs.k8s.io/controller-runtime/pkg/client/config"
	"sigs.k8s.io/controller-runtime/pkg/manager"
	logf "sigs.k8s.io/controller-runtime/pkg/runtime/log"
	"sigs.k8s.io/controller-runtime/pkg/runtime/signals"
)

// Change below variables to serve metrics on different host or port.
var (
	metricsHost               = "0.0.0.0"
	metricsPort         int32 = 8383
	operatorMetricsPort int32 = 8686
)
var log = logf.Log.WithName("cmd")

func printVersion() {
	log.Info(fmt.Sprintf("Go Version: %s", runtime.Version()))
	log.Info(fmt.Sprintf("Go OS/Arch: %s/%s", runtime.GOOS, runtime.GOARCH))
	log.Info(fmt.Sprintf("Version of operator-sdk: %v", sdkVersion.Version))
	log.Info(fmt.Sprintf("Commit: %s", version.Commit))
	log.Info(fmt.Sprintf("BuildTime: %s", version.BuildTime))
}

func main() {
	// Add the zap logger flag set to the CLI. The flag set must
	// be added before calling pflag.Parse().
	pflag.CommandLine.AddFlagSet(zap.FlagSet())

	// Add flags registered by imported packages (e.g. glog and
	// controller-runtime)
	pflag.CommandLine.AddGoFlagSet(flag.CommandLine)

	pflag.Parse()
	crtConfig := configuration.LoadConfig()

	// Use a zap logr.Logger implementation. If none of the zap
	// flags are configured (or if the zap flag set is not being
	// used), this defaults to a production zap logger.
	//
	// The logger instantiated here can be changed to any logger
	// implementing the logr.Logger interface. This logger will
	// be propagated through the whole operator, generating
	// uniform and structured logs.
	logf.SetLogger(zap.Logger())

	printVersion()
	printConfig(crtConfig)

	namespace, err := k8sutil.GetWatchNamespace()
	if err != nil {
		log.Error(err, "Failed to get watch namespace")
		os.Exit(1)
	}

	// Get a config to talk to the apiserver
	clientConfig, err := config.GetConfig()
	if err != nil {
		log.Error(err, "")
		os.Exit(1)
	}

	ctx := context.TODO()

	// Become the leader before proceeding
	err = leader.Become(ctx, "member-operator-lock")
	if err != nil {
		log.Error(err, "")
		os.Exit(1)
	}

	if err := ensureKubeFedClusterCRD(clientConfig); err != nil {
		log.Error(err, "Unable to ensure the existence of the KubeFedCluster CRD")
		os.Exit(1)
	}

	// Create a new Cmd to provide shared dependencies and start components
	mgr, err := manager.New(clientConfig, manager.Options{
<<<<<<< HEAD
		//Namespace:          namespace,
		MapperProvider:     restmapper.NewDynamicRESTMapper,
=======
		Namespace:          namespace,
>>>>>>> 2b3c6f5d
		MetricsBindAddress: fmt.Sprintf("%s:%d", metricsHost, metricsPort),
	})
	if err != nil {
		log.Error(err, "")
		os.Exit(1)
	}

	log.Info("Registering Components.")

	// Setup Scheme for all resources
	if err := apis.AddToScheme(mgr.GetScheme()); err != nil {
		log.Error(err, "")
		os.Exit(1)
	}

	// Setup all Controllers
	if err := controller.AddToManager(mgr, crtConfig); err != nil {
		log.Error(err, "")
		os.Exit(1)
	}

	if err = serveCRMetrics(clientConfig); err != nil {
		log.Info("Could not generate and serve custom resource metrics", "error", err.Error())
	}

	// Add to the below struct any other metrics ports you want to expose.
	servicePorts := []v1.ServicePort{
		{Port: metricsPort, Name: metrics.OperatorPortName, Protocol: v1.ProtocolTCP, TargetPort: intstr.IntOrString{Type: intstr.Int, IntVal: metricsPort}},
		{Port: operatorMetricsPort, Name: metrics.CRPortName, Protocol: v1.ProtocolTCP, TargetPort: intstr.IntOrString{Type: intstr.Int, IntVal: operatorMetricsPort}},
	}
	// Create Service object to expose the metrics port(s).
	service, err := metrics.CreateMetricsService(ctx, clientConfig, servicePorts)
	if err != nil {
		log.Info("Could not create metrics Service", "error", err.Error())
	}

	// CreateServiceMonitors will automatically create the prometheus-operator ServiceMonitor resources
	// necessary to configure Prometheus to scrape metrics from this operator.
	services := []*v1.Service{service}
	_, err = metrics.CreateServiceMonitors(clientConfig, namespace, services)
	if err != nil {
		log.Info("Could not create ServiceMonitor object", "error", err.Error())
		// If this operator is deployed to a cluster without the prometheus-operator running, it will return
		// ErrServiceMonitorNotPresent, which can be used to safely skip ServiceMonitor creation.
		if err == metrics.ErrServiceMonitorNotPresent {
			log.Info("Install prometheus-operator in your cluster to create ServiceMonitor objects", "error", err.Error())
		}
	}

	stopChannel := signals.SetupSignalHandler()

	log.Info("Starting KubeFedCluster controllers.")
	if err = controller.StartKubeFedClusterControllers(mgr, crtConfig, stopChannel); err != nil {
		log.Error(err, "Unable to start the KubeFedCluster controllers")
		os.Exit(1)
	}

	log.Info("Starting the Cmd.")

	// Start the Cmd
	if err := mgr.Start(stopChannel); err != nil {
		log.Error(err, "Manager exited non-zero")
		os.Exit(1)
	}
}

func printConfig(cfg *configuration.Config) {
	logWithValuesMemberOperator := log
	for key, value := range cfg.GetAllMemberParameters() {
		logWithValuesMemberOperator = logWithValuesMemberOperator.WithValues("key", key, "value", value)
	}
	logWithValuesMemberOperator.Info("Member operator configuration variables:")
}

// ensureKubeFedClusterCRD ensure that KubeFedCluster CRD exists in the cluster.
// This function has to be created before creating/starting cache, the client and controllers
func ensureKubeFedClusterCRD(config *rest.Config) error {
	// setup Scheme for KubeFedCluster CRD creator
	s := scheme.Scheme
	if err := apis.AddToScheme(s); err != nil {
		return err
	}

	// create client that will be used only for creating KubeFedCluster CRD
	cl, err := client.New(config, client.Options{})
	if err != nil {
		return err
	}

	// create the KubeFedCluster CRD
	if err := cluster.EnsureKubeFedClusterCRD(s, cl); err != nil {
		return err
	}

	return nil
}

// serveCRMetrics gets the Operator/CustomResource GVKs and generates metrics based on those types.
// It serves those metrics on "http://metricsHost:operatorMetricsPort".
func serveCRMetrics(cfg *rest.Config) error {
	// Below function returns filtered operator/CustomResource specific GVKs.
	// For more control override the below GVK list with your own custom logic.
	filteredGVK, err := k8sutil.GetGVKsFromAddToScheme(api.AddToScheme)
	if err != nil {
		return err
	}
	// Get the namespace the operator is currently deployed in.
	operatorNs, err := k8sutil.GetOperatorNamespace()
	if err != nil {
		return err
	}
	// To generate metrics in other namespaces, add the values below.
	ns := []string{operatorNs}
	// Generate and serve custom resource specific metrics.
	err = kubemetrics.GenerateAndServeCRMetrics(cfg, ns, filteredGVK, metricsHost, operatorMetricsPort)
	if err != nil {
		return err
	}
	return nil
}<|MERGE_RESOLUTION|>--- conflicted
+++ resolved
@@ -105,12 +105,7 @@
 
 	// Create a new Cmd to provide shared dependencies and start components
 	mgr, err := manager.New(clientConfig, manager.Options{
-<<<<<<< HEAD
-		//Namespace:          namespace,
-		MapperProvider:     restmapper.NewDynamicRESTMapper,
-=======
 		Namespace:          namespace,
->>>>>>> 2b3c6f5d
 		MetricsBindAddress: fmt.Sprintf("%s:%d", metricsHost, metricsPort),
 	})
 	if err != nil {
@@ -138,7 +133,6 @@
 
 	// Add to the below struct any other metrics ports you want to expose.
 	servicePorts := []v1.ServicePort{
-		{Port: metricsPort, Name: metrics.OperatorPortName, Protocol: v1.ProtocolTCP, TargetPort: intstr.IntOrString{Type: intstr.Int, IntVal: metricsPort}},
 		{Port: operatorMetricsPort, Name: metrics.CRPortName, Protocol: v1.ProtocolTCP, TargetPort: intstr.IntOrString{Type: intstr.Int, IntVal: operatorMetricsPort}},
 	}
 	// Create Service object to expose the metrics port(s).
