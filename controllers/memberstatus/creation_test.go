--- conflicted
+++ resolved
@@ -25,11 +25,7 @@
 		cl := NewFakeClient(t)
 
 		// when
-<<<<<<< HEAD
-		err = CreateOrUpdateResources(context.TODO(), cl, MemberOperatorNs, membercfg.MemberStatusName)
-=======
-		err = CreateOrUpdateResources(cl, MemberOperatorNs, MemberStatusName)
->>>>>>> fb165eaa
+		err = CreateOrUpdateResources(context.TODO(), cl, MemberOperatorNs, MemberStatusName)
 
 		// then
 		require.NoError(t, err)
@@ -46,11 +42,7 @@
 		}
 
 		// when
-<<<<<<< HEAD
-		err = CreateOrUpdateResources(context.TODO(), cl, MemberOperatorNs, membercfg.MemberStatusName)
-=======
-		err = CreateOrUpdateResources(cl, MemberOperatorNs, MemberStatusName)
->>>>>>> fb165eaa
+		err = CreateOrUpdateResources(context.TODO(), cl, MemberOperatorNs, MemberStatusName)
 
 		// then
 		require.Error(t, err)
