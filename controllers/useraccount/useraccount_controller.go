--- conflicted
+++ resolved
@@ -313,13 +313,8 @@
 
 	if err := r.Client.Get(context.TODO(), types.NamespacedName{Name: identityName}, identity); err != nil {
 		if errors.IsNotFound(err) {
-<<<<<<< HEAD
 			logger.Info("creating a new identity")
-			if err := r.setStatusProvisioning(userAcc); err != nil {
-=======
-			logger.Info("creating a new identity", "name", identityName)
 			if err := r.setStatusProvisioning(userAccount); err != nil {
->>>>>>> f139cbe6
 				return nil, false, err
 			}
 			identity = newIdentity(username, user, config)
@@ -330,20 +325,12 @@
 			if err := r.setStatusProvisioning(userAccount); err != nil {
 				return nil, false, err
 			}
-<<<<<<< HEAD
 			logger.Info("identity created successfully")
-=======
-			logger.Info("identity created successfully", "name", identityName)
->>>>>>> f139cbe6
 			return identity, true, nil
 		}
 		return nil, false, r.wrapErrorWithStatusUpdate(logger, userAccount, r.setStatusIdentityCreationFailed, err, "failed to get identity '%s'", identityName)
 	}
-<<<<<<< HEAD
 	logger.Info("identity already exists")
-=======
-	logger.Info("identity already exists", "name", identityName)
->>>>>>> f139cbe6
 
 	// ensure mapping
 	if identity.User.Name != user.Name || identity.User.UID != user.UID {
@@ -361,11 +348,7 @@
 		if err := r.setStatusProvisioning(userAccount); err != nil {
 			return nil, false, err
 		}
-<<<<<<< HEAD
 		logger.Info("identity updated successfully")
-=======
-		logger.Info("identity updated successfully", "name", identityName)
->>>>>>> f139cbe6
 		return identity, true, nil
 	}
 
