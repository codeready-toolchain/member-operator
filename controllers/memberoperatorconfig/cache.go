--- conflicted
+++ resolved
@@ -41,16 +41,12 @@
 	configCache.set(config, secrets)
 }
 
-<<<<<<< HEAD
-func loadLatest(cl client.Client, namespace string) (Configuration, error) {
-=======
-func loadLatest(cl client.Client) error {
+func loadLatest(cl client.Client) (Configuration, error) {
 	namespace, err := common.GetWatchNamespace()
 	if err != nil {
-		return errs.Wrap(err, "Failed to get watch namespace")
+		return Configuration{m: &toolchainv1alpha1.MemberOperatorConfigSpec{}}, errs.Wrap(err, "Failed to get watch namespace")
 	}
 
->>>>>>> 32151a40
 	config := &toolchainv1alpha1.MemberOperatorConfig{}
 	if err := cl.Get(context.TODO(), types.NamespacedName{Namespace: namespace, Name: "config"}, config); err != nil {
 		if apierrors.IsNotFound(err) {
@@ -72,22 +68,11 @@
 // GetConfig returns a cached memberoperator config.
 // If no config is stored in the cache, then it retrieves it from the cluster and stores in the cache.
 // If the resource is not found, then returns the default config.
-<<<<<<< HEAD
 // If any failure happens while getting the MemberOperatorConfig resource, then returns an error.
-func GetConfig(cl client.Client, namespace string) (Configuration, error) {
+func GetConfig(cl client.Client) (Configuration, error) {
 	config, _ := configCache.get()
 	if config == nil {
-		return loadLatest(cl, namespace)
-=======
-// If any failure happens while getting the MemberOperatorConfig resource, then returns an error and default configuration.
-func GetConfig(cl client.Client) (Configuration, error) {
-	config, secrets := configCache.get()
-	if config == nil {
-		if err := loadLatest(cl); err != nil {
-			return Configuration{m: &toolchainv1alpha1.MemberOperatorConfigSpec{}, secrets: secrets}, err
-		}
-		config, secrets = configCache.get()
->>>>>>> 32151a40
+		return loadLatest(cl)
 	}
 	return getConfigOrDefault(), nil
 }
