--- conflicted
+++ resolved
@@ -546,11 +546,7 @@
 		manager, cl := prepareNamespacesManager(t, nsTmplSet, devNS)
 
 		// when
-<<<<<<< HEAD
 		allDeleted, err := manager.ensureDeleted(log, nsTmplSet)
-=======
-		deleted, err := manager.delete(logger, nsTmplSet)
->>>>>>> d2ac25d7
 
 		// then
 		require.NoError(t, err)
@@ -565,52 +561,25 @@
 		// given
 		manager, cl := prepareNamespacesManager(t, nsTmplSet, devNS, codeNS)
 
-<<<<<<< HEAD
 		t.Run("delete the first namespace", func(t *testing.T) {
 			// when
 			allDeleted, err := manager.ensureDeleted(log, nsTmplSet)
-=======
-		cl.MockDelete = func(ctx context.Context, obj client.Object, opts ...client.DeleteOption) error {
-			if obj, ok := obj.(*corev1.Namespace); ok {
-				// mark namespaces as deleted...
-				deletionTS := metav1.Now()
-				obj.SetDeletionTimestamp(&deletionTS)
-				// ... but replace them in the fake client cache yet instead of deleting them
-				return cl.Client.Update(ctx, obj)
-			}
-			return cl.Client.Delete(ctx, obj, opts...)
-		}
-
-		t.Run("delete the first namespace", func(t *testing.T) {
-			// when
-			deleted, err := manager.delete(logger, nsTmplSet)
->>>>>>> d2ac25d7
 
 			// then
 			require.NoError(t, err)
 			assert.False(t, allDeleted)
 			// get the first namespace and check its deletion timestamp
-<<<<<<< HEAD
 			firstNSName := fmt.Sprintf("%s-dev", username)
 			AssertThatNamespace(t, firstNSName, cl).DoesNotExist()
 
 			t.Run("delete the second namespace", func(t *testing.T) {
 				// when
 				allDeleted, err := manager.ensureDeleted(log, nsTmplSet)
-=======
-			firstNSName := fmt.Sprintf("%s-code", username)
-			AssertThatNamespace(t, firstNSName, cl).HasDeletionTimestamp()
-
-			t.Run("delete the second namespace", func(t *testing.T) {
-				// when
-				deleted, err := manager.delete(logger, nsTmplSet)
->>>>>>> d2ac25d7
 
 				// then
 				require.NoError(t, err)
 				assert.False(t, allDeleted)
 				// get the second namespace and check its deletion timestamp
-<<<<<<< HEAD
 				secondtNSName := fmt.Sprintf("%s-code", username)
 				AssertThatNamespace(t, secondtNSName, cl).DoesNotExist()
 			})
@@ -621,10 +590,7 @@
 				// then
 				require.NoError(t, err)
 				assert.True(t, allDeleted)
-=======
-				secondtNSName := fmt.Sprintf("%s-dev", username)
-				AssertThatNamespace(t, secondtNSName, cl).HasDeletionTimestamp()
->>>>>>> d2ac25d7
+
 			})
 		})
 	})
@@ -634,11 +600,7 @@
 		manager, _ := prepareNamespacesManager(t, nsTmplSet)
 
 		// when
-<<<<<<< HEAD
 		allDeleted, err := manager.ensureDeleted(log, nsTmplSet)
-=======
-		deleted, err := manager.delete(logger, nsTmplSet)
->>>>>>> d2ac25d7
 
 		// then
 		require.NoError(t, err)
@@ -657,11 +619,7 @@
 		}
 
 		// when
-<<<<<<< HEAD
 		allDeleted, err := manager.ensureDeleted(log, nsTmplSet)
-=======
-		deleted, err := manager.delete(logger, nsTmplSet)
->>>>>>> d2ac25d7
 
 		// then
 		require.Error(t, err)
