package nstemplateset

import (
	"context"
	"errors"
	"fmt"
	"strings"
	"testing"
	"time"

	toolchainv1alpha1 "github.com/codeready-toolchain/api/pkg/apis/toolchain/v1alpha1"
	"github.com/codeready-toolchain/member-operator/pkg/apis"
	. "github.com/codeready-toolchain/member-operator/test"
	"github.com/codeready-toolchain/toolchain-common/pkg/test"
	authv1 "github.com/openshift/api/authorization/v1"
	quotav1 "github.com/openshift/api/quota/v1"
	templatev1 "github.com/openshift/api/template/v1"
	"github.com/stretchr/testify/assert"
	"github.com/stretchr/testify/require"
	corev1 "k8s.io/api/core/v1"
	v1 "k8s.io/api/core/v1"
	rbacv1 "k8s.io/api/rbac/v1"
	"k8s.io/apimachinery/pkg/api/meta"
	"k8s.io/apimachinery/pkg/api/resource"
	metav1 "k8s.io/apimachinery/pkg/apis/meta/v1"
	"k8s.io/apimachinery/pkg/apis/meta/v1/unstructured"
	"k8s.io/apimachinery/pkg/runtime"
	"k8s.io/apimachinery/pkg/runtime/serializer"
	"k8s.io/apimachinery/pkg/types"
	"k8s.io/client-go/kubernetes/scheme"
	"sigs.k8s.io/controller-runtime/pkg/client"
	"sigs.k8s.io/controller-runtime/pkg/reconcile"
	logf "sigs.k8s.io/controller-runtime/pkg/runtime/log"
)

func TestReconcileAddFinalizer(t *testing.T) {

	logf.SetLogger(logf.ZapLogger(true))
	// given
	username := "johnsmith"
	namespaceName := "toolchain-member"

	t.Run("add a finalizer when missing", func(t *testing.T) {
		t.Run("success", func(t *testing.T) {
			// given
			nsTmplSet := newNSTmplSet(namespaceName, username, "basic", withoutFinalizer())
			r, req, fakeClient := prepareReconcile(t, namespaceName, username, nsTmplSet)

			// when
			res, err := r.Reconcile(req)

			// then
			require.NoError(t, err)
			assert.Equal(t, reconcile.Result{}, res)
			AssertThatNSTemplateSet(t, namespaceName, username, fakeClient).
				HasFinalizer()
		})

		t.Run("failure", func(t *testing.T) {
			// given
			nsTmplSet := newNSTmplSet(namespaceName, username, "basic", withoutFinalizer())
			r, req, fakeClient := prepareReconcile(t, namespaceName, username, nsTmplSet)
			fakeClient.MockUpdate = func(ctx context.Context, obj runtime.Object, opts ...client.UpdateOption) error {
				fmt.Printf("updating object of type '%T'\n", obj)
				return fmt.Errorf("mock error")
			}

			// when
			res, err := r.Reconcile(req)

			// then
			require.Error(t, err)
			assert.Equal(t, reconcile.Result{}, res)
			AssertThatNSTemplateSet(t, namespaceName, username, fakeClient).
				DoesNotHaveFinalizer()
		})
	})

}

func TestReconcileProvisionOK(t *testing.T) {

	logf.SetLogger(logf.ZapLogger(true))
	// given
	username := "johnsmith"
	namespaceName := "toolchain-member"
	t.Run("status provisioned when cluster resources are missing", func(t *testing.T) {
		// given
		nsTmplSet := newNSTmplSet(namespaceName, username, "basic", withNamespaces("dev", "code"))
		// create namespaces (and assume they are complete since they have the expected revision number)
		devNS := newNamespace("basic", username, "dev", withTemplateRef())
		codeNS := newNamespace("basic", username, "code", withTemplateRef())
		r, req, fakeClient := prepareReconcile(t, namespaceName, username, nsTmplSet, devNS, codeNS)

		// when
		res, err := r.Reconcile(req)

		// then
		require.NoError(t, err)
		assert.Equal(t, reconcile.Result{}, res)
		AssertThatNSTemplateSet(t, namespaceName, username, fakeClient).
			HasFinalizer().
			HasSpecNamespaces("dev", "code").
			HasConditions(Provisioned())
		AssertThatNamespace(t, username+"-dev", fakeClient).
			HasLabel("toolchain.dev.openshift.com/owner", username).
			HasLabel("toolchain.dev.openshift.com/type", "dev").
			HasLabel("toolchain.dev.openshift.com/templateref", "basic-dev-abcde11").
			HasLabel("toolchain.dev.openshift.com/tier", "basic").
			HasLabel(toolchainv1alpha1.ProviderLabelKey, toolchainv1alpha1.ProviderLabelValue)
		AssertThatNamespace(t, username+"-code", fakeClient).
			HasLabel("toolchain.dev.openshift.com/owner", username).
			HasLabel("toolchain.dev.openshift.com/type", "code").
			HasLabel("toolchain.dev.openshift.com/templateref", "basic-code-abcde11").
			HasLabel("toolchain.dev.openshift.com/tier", "basic").
			HasLabel(toolchainv1alpha1.ProviderLabelKey, toolchainv1alpha1.ProviderLabelValue)
	})

	t.Run("status provisioned with cluster resources", func(t *testing.T) {
		// given
		// create cluster resources
		crq := newClusterResourceQuota(username, "advanced")
		crb := newTektonClusterRoleBinding(username, "advanced")
		// create namespaces (and assume they are complete since they have the expected revision number)
		devNS := newNamespace("advanced", username, "dev", withTemplateRef())
		codeNS := newNamespace("advanced", username, "code", withTemplateRef())
		nsTmplSet := newNSTmplSet(namespaceName, username, "advanced", withNamespaces("dev", "code"), withClusterResources())
		r, req, fakeClient := prepareReconcile(t, namespaceName, username, nsTmplSet, crq, devNS, codeNS, crb)

		// when
		res, err := r.Reconcile(req)

		// then
		require.NoError(t, err)
		assert.Equal(t, reconcile.Result{}, res)
		AssertThatNSTemplateSet(t, namespaceName, username, fakeClient).
			HasFinalizer().
			HasSpecNamespaces("dev", "code").
			HasConditions(Provisioned())
		AssertThatCluster(t, fakeClient).
			HasResource("for-"+username, &quotav1.ClusterResourceQuota{})
	})

	t.Run("should not create ClusterResource objects when the field is nil but provision namespace", func(t *testing.T) {
		// given
		nsTmplSet := newNSTmplSet(namespaceName, username, "advanced", withNamespaces("dev", "code"))
		r, req, fakeClient := prepareReconcile(t, namespaceName, username, nsTmplSet)

		// when
		res, err := r.Reconcile(req)

		// then
		require.NoError(t, err)
		assert.Equal(t, reconcile.Result{}, res)
		AssertThatNSTemplateSet(t, namespaceName, username, fakeClient).
			HasFinalizer().
			HasSpecNamespaces("dev", "code").
			HasConditions(Provisioning())
		AssertThatNamespace(t, username+"-dev", r.client).
			HasNoOwnerReference().
			HasLabel("toolchain.dev.openshift.com/owner", username).
			HasLabel("toolchain.dev.openshift.com/type", "dev").
			HasLabel(toolchainv1alpha1.ProviderLabelKey, toolchainv1alpha1.ProviderLabelValue).
			HasNoLabel("toolchain.dev.openshift.com/templateref").
			HasNoLabel("toolchain.dev.openshift.com/tier")
	})

	t.Run("no NSTemplateSet available", func(t *testing.T) {
		// given
		r, req, _ := prepareReconcile(t, namespaceName, username)

		// when
		res, err := r.Reconcile(req)

		// then
		require.NoError(t, err)
		assert.Equal(t, reconcile.Result{}, res)
	})
}

func TestProvisionTwoUsers(t *testing.T) {

	logf.SetLogger(logf.ZapLogger(true))
	// given
	username := "john"
	namespaceName := "toolchain-member"

	t.Run("provision john's clusterResources first", func(t *testing.T) {
		// given
		nsTmplSet := newNSTmplSet(namespaceName, username, "advanced", withNamespaces("dev"), withClusterResources())
		r, req, fakeClient := prepareReconcile(t, namespaceName, username, nsTmplSet)

		// when
		res, err := r.Reconcile(req)

		// then
		require.NoError(t, err)
		assert.Equal(t, reconcile.Result{}, res)
		AssertThatNSTemplateSet(t, namespaceName, username, fakeClient).
			HasFinalizer().
			HasSpecNamespaces("dev").
			HasConditions(Provisioning())
		AssertThatNamespace(t, username+"-dev", fakeClient).
			DoesNotExist()
		AssertThatCluster(t, fakeClient).
			HasResource("for-"+username, &quotav1.ClusterResourceQuota{})

		t.Run("provision john's dev namespace", func(t *testing.T) {
			// when
			res, err := r.Reconcile(req)

			// then
			require.NoError(t, err)
			assert.Equal(t, reconcile.Result{}, res)
			AssertThatNSTemplateSet(t, namespaceName, username, fakeClient).
				HasFinalizer().
				HasSpecNamespaces("dev").
				HasConditions(Provisioning())
			AssertThatNamespace(t, username+"-dev", fakeClient).
				HasLabel("toolchain.dev.openshift.com/owner", username).
				HasLabel("toolchain.dev.openshift.com/type", "dev").
				HasNoLabel("toolchain.dev.openshift.com/templateref").
				HasNoLabel("toolchain.dev.openshift.com/tier").
				HasLabel(toolchainv1alpha1.ProviderLabelKey, toolchainv1alpha1.ProviderLabelValue)
			AssertThatCluster(t, fakeClient).
				HasResource("for-"+username, &quotav1.ClusterResourceQuota{})

			t.Run("provision john's inner resources of dev namespace", func(t *testing.T) {
				// given - when host cluster is not ready, then it should use the cache
				r.getHostCluster = NewGetHostCluster(fakeClient, true, v1.ConditionFalse)

				// when
				res, err := r.Reconcile(req)

				// then
				require.NoError(t, err)
				assert.Equal(t, reconcile.Result{}, res)
				AssertThatNSTemplateSet(t, namespaceName, username, fakeClient).
					HasFinalizer().
					HasSpecNamespaces("dev").
					HasConditions(Provisioning())
				AssertThatNamespace(t, username+"-dev", fakeClient).
					HasLabel("toolchain.dev.openshift.com/owner", username).
					HasLabel("toolchain.dev.openshift.com/type", "dev").
					HasLabel("toolchain.dev.openshift.com/templateref", "advanced-dev-abcde11").
					HasLabel("toolchain.dev.openshift.com/tier", "advanced").
					HasLabel(toolchainv1alpha1.ProviderLabelKey, toolchainv1alpha1.ProviderLabelValue).
					HasResource("user-edit", &authv1.RoleBinding{})
				AssertThatCluster(t, fakeClient).
					HasResource("for-"+username, &quotav1.ClusterResourceQuota{})

				t.Run("provision clusterResources for the joe user (using cached TierTemplate)", func(t *testing.T) {
					// given
					joeUsername := "joe"
					joeNsTmplSet := newNSTmplSet(namespaceName, joeUsername, "advanced", withNamespaces("dev"), withClusterResources())
					err := fakeClient.Create(context.TODO(), joeNsTmplSet)
					require.NoError(t, err)
					joeReq := newReconcileRequest(namespaceName, joeUsername)

					// when
					res, err := r.Reconcile(joeReq)

					// then
					require.NoError(t, err)
					assert.Equal(t, reconcile.Result{}, res)
					AssertThatNSTemplateSet(t, namespaceName, joeUsername, fakeClient).
						HasFinalizer().
						HasSpecNamespaces("dev").
						HasConditions(Provisioning())
					AssertThatNamespace(t, joeUsername+"-dev", fakeClient).
						DoesNotExist()
					AssertThatCluster(t, fakeClient).
						HasResource("for-"+joeUsername, &quotav1.ClusterResourceQuota{})

					t.Run("provision joe's dev namespace (using cached TierTemplate)", func(t *testing.T) {
						// when
						res, err := r.Reconcile(joeReq)

						// then
						require.NoError(t, err)
						assert.Equal(t, reconcile.Result{}, res)
						AssertThatNSTemplateSet(t, namespaceName, joeUsername, fakeClient).
							HasFinalizer().
							HasSpecNamespaces("dev").
							HasConditions(Provisioning())
						AssertThatNamespace(t, joeUsername+"-dev", fakeClient).
							HasLabel("toolchain.dev.openshift.com/owner", joeUsername).
							HasLabel("toolchain.dev.openshift.com/type", "dev").
							HasNoLabel("toolchain.dev.openshift.com/templateref").
							HasNoLabel("toolchain.dev.openshift.com/tier").
							HasLabel(toolchainv1alpha1.ProviderLabelKey, toolchainv1alpha1.ProviderLabelValue)
						AssertThatCluster(t, fakeClient).
							HasResource("for-"+username, &quotav1.ClusterResourceQuota{})

						t.Run("provision inner resources of joe's dev namespace (using cached TierTemplate)", func(t *testing.T) {
							// given - when host cluster is not ready, then it should use the cache
							r.getHostCluster = NewGetHostCluster(fakeClient, true, v1.ConditionFalse)

							// when
							res, err := r.Reconcile(joeReq)

							// then
							require.NoError(t, err)
							assert.Equal(t, reconcile.Result{}, res)
							AssertThatNSTemplateSet(t, namespaceName, joeUsername, fakeClient).
								HasFinalizer().
								HasSpecNamespaces("dev").
								HasConditions(Provisioning())
							AssertThatNamespace(t, joeUsername+"-dev", fakeClient).
								HasLabel("toolchain.dev.openshift.com/owner", joeUsername).
								HasLabel("toolchain.dev.openshift.com/type", "dev").
								HasLabel("toolchain.dev.openshift.com/templateref", "advanced-dev-abcde11").
								HasLabel("toolchain.dev.openshift.com/tier", "advanced").
								HasLabel(toolchainv1alpha1.ProviderLabelKey, toolchainv1alpha1.ProviderLabelValue).
								HasResource("user-edit", &authv1.RoleBinding{})
							AssertThatCluster(t, fakeClient).
								HasResource("for-"+joeUsername, &quotav1.ClusterResourceQuota{})
						})
					})
				})
			})
		})
	})
}

func TestReconcileUpdate(t *testing.T) {

	logf.SetLogger(logf.ZapLogger(true))
	// given
	username := "johnsmith"
	namespaceName := "toolchain-member"

	t.Run("upgrade from basic to advanced tier", func(t *testing.T) {

		t.Run("create ClusterResourceQuota", func(t *testing.T) {
			// given
			nsTmplSet := newNSTmplSet(namespaceName, username, "advanced", withNamespaces("dev"), withClusterResources())
			// create namespace (and assume it is complete since it has the expected revision number)
			devNS := newNamespace("basic", username, "dev", withTemplateRef())
			codeNS := newNamespace("basic", username, "code", withTemplateRef())
			devRo := newRole(devNS.Name, "rbac-edit")
			codeRo := newRole(codeNS.Name, "rbac-edit")
			r, req, fakeClient := prepareReconcile(t, namespaceName, username, nsTmplSet, devNS, codeNS, devRo, codeRo)

			err := fakeClient.Update(context.TODO(), nsTmplSet)
			require.NoError(t, err)

			// when
			_, err = r.Reconcile(req)

			// then
			require.NoError(t, err)
			AssertThatNSTemplateSet(t, namespaceName, username, fakeClient).
				HasFinalizer().
				HasConditions(Updating())
			AssertThatCluster(t, fakeClient).
				HasResource("for-"+username, &quotav1.ClusterResourceQuota{},
					WithLabel("toolchain.dev.openshift.com/templateref", "advanced-clusterresources-12345bb"),
					WithLabel("toolchain.dev.openshift.com/tier", "advanced")). // upgraded
				HasNoResource(username+"-tekton-view", &rbacv1.ClusterRoleBinding{})

			for _, nsType := range []string{"code", "dev"} {
				AssertThatNamespace(t, username+"-"+nsType, r.client).
					HasNoOwnerReference().
					HasLabel("toolchain.dev.openshift.com/owner", username).
					HasLabel("toolchain.dev.openshift.com/templateref", "basic-"+nsType+"-abcde11"). // not upgraded yet
					HasLabel("toolchain.dev.openshift.com/tier", "basic").
					HasLabel("toolchain.dev.openshift.com/type", nsType).
					HasLabel("toolchain.dev.openshift.com/provider", "codeready-toolchain").
					HasResource("rbac-edit", &rbacv1.Role{})
			}

<<<<<<< HEAD
			t.Run("create ClusterRoleBinding", func(t *testing.T) {
				// when
				_, err = r.Reconcile(req)
=======
			t.Run("delete redundant namespace", func(t *testing.T) {
				// when - should delete the -code namespace
				_, err := r.Reconcile(req)
>>>>>>> 986e7cac

				// then
				require.NoError(t, err)
				AssertThatNSTemplateSet(t, namespaceName, username, fakeClient).
					HasFinalizer().
					HasConditions(Updating())
				AssertThatCluster(t, fakeClient).
					HasResource("for-"+username, &quotav1.ClusterResourceQuota{},
						WithLabel("toolchain.dev.openshift.com/templateref", "advanced-clusterresources-12345bb"),
						WithLabel("toolchain.dev.openshift.com/tier", "advanced")).
					HasResource(username+"-tekton-view", &rbacv1.ClusterRoleBinding{})
				for _, nsType := range []string{"code", "dev"} {
					AssertThatNamespace(t, username+"-"+nsType, r.client).
						HasNoOwnerReference().
						HasLabel("toolchain.dev.openshift.com/templateref", "basic-"+nsType+"-abcde11"). // not upgraded yet
						HasLabel("toolchain.dev.openshift.com/owner", username).
						HasLabel("toolchain.dev.openshift.com/tier", "basic"). // not upgraded yet
						HasLabel("toolchain.dev.openshift.com/type", nsType).
						HasLabel("toolchain.dev.openshift.com/provider", "codeready-toolchain").
						HasResource("rbac-edit", &rbacv1.Role{})
				}

<<<<<<< HEAD
				t.Run("delete redundant namespace", func(t *testing.T) {

					// when - should delete the -code namespace
					_, err := r.Reconcile(req)
=======
				t.Run("upgrade the dev namespace", func(t *testing.T) {
					// when - should upgrade the namespace
					_, err = r.Reconcile(req)
>>>>>>> 986e7cac

					// then
					require.NoError(t, err)
					AssertThatNSTemplateSet(t, namespaceName, username, fakeClient).
						HasFinalizer().
						HasConditions(Updating())
					AssertThatCluster(t, fakeClient).
						HasResource("for-"+username, &quotav1.ClusterResourceQuota{},
							WithLabel("toolchain.dev.openshift.com/templateref", "advanced-clusterresources-12345bb"),
							WithLabel("toolchain.dev.openshift.com/tier", "advanced"))
					AssertThatNamespace(t, codeNS.Name, r.client).
						DoesNotExist() // namespace was deleted
					AssertThatNamespace(t, devNS.Name, r.client).
						HasNoOwnerReference().
						HasLabel("toolchain.dev.openshift.com/owner", username).
						HasLabel("toolchain.dev.openshift.com/templateref", "basic-dev-abcde11").
						HasLabel("toolchain.dev.openshift.com/type", "dev").
						HasLabel("toolchain.dev.openshift.com/provider", "codeready-toolchain").
						HasLabel("toolchain.dev.openshift.com/tier", "basic") // not upgraded yet

<<<<<<< HEAD
					t.Run("upgrade the dev namespace", func(t *testing.T) {
=======
					t.Run("when nothing to upgrade, then it should be provisioned", func(t *testing.T) {
						// given - when host cluster is not ready, then it should use the cache (for both TierTemplates)
						r.getHostCluster = NewGetHostCluster(fakeClient, true, v1.ConditionFalse)
>>>>>>> 986e7cac

						// when - should upgrade the namespace
						_, err = r.Reconcile(req)

						// then
						require.NoError(t, err)
						// NSTemplateSet provisioning is complete
						AssertThatNSTemplateSet(t, namespaceName, username, fakeClient).
							HasFinalizer().
							HasConditions(Updating())
						AssertThatCluster(t, fakeClient).
							HasResource("for-"+username, &quotav1.ClusterResourceQuota{},
								WithLabel("toolchain.dev.openshift.com/templateref", "advanced-clusterresources-12345bb"),
								WithLabel("toolchain.dev.openshift.com/tier", "advanced"))
						AssertThatNamespace(t, codeNS.Name, r.client).
							DoesNotExist()
						AssertThatNamespace(t, username+"-dev", r.client).
							HasNoOwnerReference().
							HasLabel("toolchain.dev.openshift.com/owner", username).
							HasLabel("toolchain.dev.openshift.com/templateref", "advanced-dev-abcde11").
							HasLabel("toolchain.dev.openshift.com/tier", "advanced").
							HasLabel("toolchain.dev.openshift.com/type", "dev").
							HasLabel("toolchain.dev.openshift.com/provider", "codeready-toolchain")

						t.Run("when nothing to upgrade, then it should be provisioned", func(t *testing.T) {

							// when - should check if everything is OK and set status to provisioned
							_, err = r.Reconcile(req)

							// then
							require.NoError(t, err)
							// NSTemplateSet provisioning is complete
							AssertThatNSTemplateSet(t, namespaceName, username, fakeClient).
								HasFinalizer().
								HasConditions(Provisioned())
							AssertThatCluster(t, fakeClient).
								HasResource("for-"+username, &quotav1.ClusterResourceQuota{},
									WithLabel("toolchain.dev.openshift.com/tier", "advanced"))
							AssertThatNamespace(t, username+"-dev", r.client).
								HasNoOwnerReference().
								HasLabel("toolchain.dev.openshift.com/templateref", "advanced-dev-abcde11").
								HasLabel("toolchain.dev.openshift.com/owner", username).
								HasLabel("toolchain.dev.openshift.com/tier", "advanced"). // not updgraded yet
								HasLabel("toolchain.dev.openshift.com/type", "dev").
								HasLabel("toolchain.dev.openshift.com/provider", "codeready-toolchain").
								HasResource("user-edit", &authv1.RoleBinding{}) // role has been removed
						})
					})
				})
			})
		})
	})
}

func TestReconcileProvisionFail(t *testing.T) {
	logf.SetLogger(logf.ZapLogger(true))

	// given
	username := "johnsmith"
	namespaceName := "toolchain-member"

	t.Run("fail to get nstmplset", func(t *testing.T) {
		// given
		r, req, fakeClient := prepareReconcile(t, namespaceName, username)
		fakeClient.MockGet = func(ctx context.Context, key client.ObjectKey, obj runtime.Object) error {
			return errors.New("unable to get NSTemplate")
		}

		// when
		res, err := r.Reconcile(req)

		// then
		require.Error(t, err)
		assert.Contains(t, err.Error(), "unable to get NSTemplate")
		assert.Equal(t, reconcile.Result{}, res)
	})

	t.Run("fail to update status", func(t *testing.T) {
		// given
		nsTmplSet := newNSTmplSet(namespaceName, username, "basic", withNamespaces("dev", "code"))
		r, req, fakeClient := prepareReconcile(t, namespaceName, username, nsTmplSet)
		fakeClient.MockStatusUpdate = func(ctx context.Context, obj runtime.Object, opts ...client.UpdateOption) error {
			return errors.New("unable to update status")
		}

		// when
		res, err := r.Reconcile(req)

		// then
		require.Error(t, err)
		assert.Contains(t, err.Error(), "unable to update status")
		assert.Equal(t, reconcile.Result{}, res)
		AssertThatNSTemplateSet(t, namespaceName, username, fakeClient).
			HasFinalizer().
			HasNoConditions() // since we're unable to update the status
	})

	t.Run("no namespace", func(t *testing.T) {
		// given
		r, _ := prepareController(t)
		req := newReconcileRequest("", username)

		// when
		res, err := r.Reconcile(req)

		// then
		require.Error(t, err)
		assert.Contains(t, err.Error(), "WATCH_NAMESPACE must be set")
		assert.Equal(t, reconcile.Result{}, res)
	})
}

func TestDeleteNSTemplateSet(t *testing.T) {
	username := "johnsmith"
	namespaceName := "toolchain-member"

	t.Run("with cluster resources and 2 user namespaces to delete", func(t *testing.T) {
		// given an NSTemplateSet resource and 2 active user namespaces ("dev" and "code")
		nsTmplSet := newNSTmplSet(namespaceName, username, "advanced", withNamespaces("dev", "code"), withDeletionTs(), withClusterResources())
		crq := newClusterResourceQuota(username, "advanced")
		devNS := newNamespace("advanced", username, "dev", withTemplateRef())
		codeNS := newNamespace("advanced", username, "code", withTemplateRef())
		r, _ := prepareController(t, nsTmplSet, crq, devNS, codeNS)
		req := newReconcileRequest(namespaceName, username)

		t.Run("reconcile after nstemplateset deletion triggers deletion of the first namespace", func(t *testing.T) {
			// when a first reconcile loop was triggered (because a cluster resource quota was deleted)
			_, err := r.Reconcile(req)

			// then
			require.NoError(t, err)
			// get the first namespace and check its deletion timestamp
			firstNSName := fmt.Sprintf("%s-dev", username)
			AssertThatNamespace(t, firstNSName, r.client).DoesNotExist()
			// get the NSTemplateSet resource again and check its status
			AssertThatNSTemplateSet(t, namespaceName, username, r.client).
				HasFinalizer(). // the finalizer should NOT have been removed yet
				HasConditions(Terminating())

			t.Run("reconcile after first user namespace deletion triggers deletion of the second namespace", func(t *testing.T) {
				// when a second reconcile loop was triggered (because a user namespace was deleted)
				_, err := r.Reconcile(req)

				// then
				require.NoError(t, err)
				// get the second namespace and check its deletion timestamp
				secondtNSName := fmt.Sprintf("%s-code", username)
				AssertThatNamespace(t, secondtNSName, r.client).DoesNotExist()
				// get the NSTemplateSet resource again and check its finalizers and status
				AssertThatNSTemplateSet(t, namespaceName, username, r.client).
					HasFinalizer(). // the finalizer should not have been removed either
					HasConditions(Terminating())

				t.Run("reconcile after second user namespace deletion triggers deletion of CRQ", func(t *testing.T) {
					// when
					_, err := r.Reconcile(req)

					// then
					require.NoError(t, err)
					AssertThatNSTemplateSet(t, namespaceName, username, r.client).
						HasFinalizer(). // the finalizer should NOT have been removed yet
						HasConditions(Terminating())
					AssertThatCluster(t, r.client).
						HasNoResource("for-"+username, &quotav1.ClusterResourceQuota{}) // resource was deleted

					t.Run("reconcile after cluster resource quota deletion triggers removal of the finalizer", func(t *testing.T) {
						// given - when host cluster is not ready, then it should use the cache
						r.getHostCluster = NewGetHostCluster(r.client, true, v1.ConditionFalse)

						// when a last reconcile loop is triggered (when the NSTemplateSet resource is marked for deletion and there's a finalizer)
						_, err := r.Reconcile(req)

						// then
						require.NoError(t, err)
						// get the NSTemplateSet resource again and check its finalizers and status
						AssertThatNSTemplateSet(t, namespaceName, username, r.client).
							DoesNotHaveFinalizer(). // the finalizer should have been removed now
							HasConditions(Terminating())
						AssertThatCluster(t, r.client).HasNoResource("for-"+username, &quotav1.ClusterResourceQuota{})

						t.Run("final reconcile after successful deletion", func(t *testing.T) {
							// given
							req := newReconcileRequest(namespaceName, username)

							// when
							_, err := r.Reconcile(req)

							// then
							require.NoError(t, err)
							// get the NSTemplateSet resource again and check its finalizers and status
							AssertThatNSTemplateSet(t, namespaceName, username, r.client).
								DoesNotHaveFinalizer(). // the finalizer should have been removed now
								HasConditions(Terminating())
						})
					})
				})
			})
		})
	})

	t.Run("delete when there is no finalizer", func(t *testing.T) {
		// given an NSTemplateSet resource which is being deleted and whose finalizer was already removed
		nsTmplSet := newNSTmplSet(namespaceName, username, "basic", withoutFinalizer(), withDeletionTs(), withClusterResources(), withNamespaces("dev", "code"))
		r, req, _ := prepareReconcile(t, namespaceName, username, nsTmplSet)

		// when a reconcile loop is triggered
		_, err := r.Reconcile(req)

		// then
		require.NoError(t, err)
		AssertThatNSTemplateSet(t, namespaceName, username, r.client).
			DoesNotHaveFinalizer() // finalizer was not added and nothing else was done
	})
}

func prepareReconcile(t *testing.T, namespaceName, name string, initObjs ...runtime.Object) (*NSTemplateSetReconciler, reconcile.Request, *test.FakeClient) {
	r, fakeClient := prepareController(t, initObjs...)
	return r, newReconcileRequest(namespaceName, name), fakeClient
}

func prepareApiClient(t *testing.T, initObjs ...runtime.Object) (*apiClient, *test.FakeClient) {
	s := scheme.Scheme
	err := apis.AddToScheme(s)
	require.NoError(t, err)
	codecFactory := serializer.NewCodecFactory(s)
	decoder := codecFactory.UniversalDeserializer()
	tierTemplates, err := getTemplateTiers(decoder)
	require.NoError(t, err)
	fakeClient := test.NewFakeClient(t, append(initObjs, tierTemplates...)...)
	resetCache()

	// objects created from OpenShift templates are `*unstructured.Unstructured`,
	// which causes troubles when calling the `List` method on the fake client,
	// so we're explicitly converting the objects during their creation and update
	fakeClient.MockCreate = func(ctx context.Context, obj runtime.Object, opts ...client.CreateOption) error {
		o, err := toStructured(obj, decoder)
		if err != nil {
			return err
		}
		if err := test.Create(fakeClient, ctx, o, opts...); err != nil {
			return err
		}
		return passGeneration(o, obj)
	}
	fakeClient.MockUpdate = func(ctx context.Context, obj runtime.Object, opts ...client.UpdateOption) error {
		o, err := toStructured(obj, decoder)
		if err != nil {
			return err
		}
		if err := test.Update(fakeClient, ctx, o, opts...); err != nil {
			return err
		}
		return passGeneration(o, obj)
	}
	return &apiClient{
		client:         fakeClient,
		scheme:         s,
		getHostCluster: NewGetHostCluster(fakeClient, true, v1.ConditionTrue),
	}, fakeClient
}

func prepareStatusManager(t *testing.T, initObjs ...runtime.Object) (*statusManager, *test.FakeClient) {
	apiClient, fakeClient := prepareApiClient(t, initObjs...)
	return &statusManager{
		apiClient: apiClient,
	}, fakeClient
}

func prepareNamespacesManager(t *testing.T, initObjs ...runtime.Object) (*namespacesManager, *test.FakeClient) {
	statusManager, fakeClient := prepareStatusManager(t, initObjs...)
	return &namespacesManager{
		statusManager: statusManager,
	}, fakeClient
}

func prepareClusterResourcesManager(t *testing.T, initObjs ...runtime.Object) (*clusterResourcesManager, *test.FakeClient) {
	statusManager, fakeClient := prepareStatusManager(t, initObjs...)
	return &clusterResourcesManager{
		statusManager: statusManager,
	}, fakeClient
}

func prepareController(t *testing.T, initObjs ...runtime.Object) (*NSTemplateSetReconciler, *test.FakeClient) {
	apiClient, fakeClient := prepareApiClient(t, initObjs...)
	return newReconciler(apiClient), fakeClient
}

func passGeneration(from, to runtime.Object) error {
	fromMeta, err := meta.Accessor(from)
	if err != nil {
		return err
	}
	toMeta, err := meta.Accessor(to)
	if err != nil {
		return err
	}
	toMeta.SetGeneration(fromMeta.GetGeneration())
	return nil
}

func toStructured(obj runtime.Object, decoder runtime.Decoder) (runtime.Object, error) {
	if u, ok := obj.(*unstructured.Unstructured); ok {
		data, err := u.MarshalJSON()
		if err != nil {
			return nil, err
		}
		switch obj.GetObjectKind().GroupVersionKind().Kind {
		case "ClusterResourceQuota":
			crq := &quotav1.ClusterResourceQuota{}
			_, _, err = decoder.Decode(data, nil, crq)
			return crq, err
<<<<<<< HEAD
		case "ClusterRoleBinding":
			crb := &rbacv1.ClusterRoleBinding{}
			_, _, err = decoder.Decode(data, nil, crb)
			return crb, err
=======
		case "Namespace":
			ns := &v1.Namespace{}
			_, _, err = decoder.Decode(data, nil, ns)
			ns.Status = corev1.NamespaceStatus{Phase: corev1.NamespaceActive}
			return ns, err
>>>>>>> 986e7cac
		}
	}
	return obj, nil
}

func newReconcileRequest(namespaceName, name string) reconcile.Request {
	return reconcile.Request{
		NamespacedName: types.NamespacedName{
			Namespace: namespaceName,
			Name:      name,
		},
	}
}

func newNSTmplSet(namespaceName, name, tier string, options ...nsTmplSetOption) *toolchainv1alpha1.NSTemplateSet { // nolint: unparam
	nsTmplSet := &toolchainv1alpha1.NSTemplateSet{
		ObjectMeta: metav1.ObjectMeta{
			Namespace:  namespaceName,
			Name:       name,
			Finalizers: []string{toolchainv1alpha1.FinalizerName},
		},
		Spec: toolchainv1alpha1.NSTemplateSetSpec{
			TierName:   tier,
			Namespaces: []toolchainv1alpha1.NSTemplateSetNamespace{},
		},
	}
	for _, set := range options {
		set(nsTmplSet)
	}
	return nsTmplSet
}

type nsTmplSetOption func(*toolchainv1alpha1.NSTemplateSet)

func withoutFinalizer() nsTmplSetOption {
	return func(nsTmplSet *toolchainv1alpha1.NSTemplateSet) {
		nsTmplSet.Finalizers = []string{}
	}
}

func withDeletionTs() nsTmplSetOption {
	return func(nsTmplSet *toolchainv1alpha1.NSTemplateSet) {
		deletionTS := metav1.NewTime(time.Now())
		nsTmplSet.SetDeletionTimestamp(&deletionTS)
	}
}

func withNamespaces(types ...string) nsTmplSetOption {
	return func(nsTmplSet *toolchainv1alpha1.NSTemplateSet) {
		nss := make([]toolchainv1alpha1.NSTemplateSetNamespace, len(types))
		for index, nsType := range types {
			nss[index] = toolchainv1alpha1.NSTemplateSetNamespace{
				TemplateRef: NewTierTemplateName(nsTmplSet.Spec.TierName, nsType, "abcde11"),
			}
		}
		nsTmplSet.Spec.Namespaces = nss
	}
}

func withClusterResources() nsTmplSetOption {
	return func(nsTmplSet *toolchainv1alpha1.NSTemplateSet) {
		nsTmplSet.Spec.ClusterResources = &toolchainv1alpha1.NSTemplateSetClusterResources{
			TemplateRef: NewTierTemplateName(nsTmplSet.Spec.TierName, "clusterresources", "12345bb"),
		}
	}
}

func withConditions(conditions ...toolchainv1alpha1.Condition) nsTmplSetOption {
	return func(nsTmplSet *toolchainv1alpha1.NSTemplateSet) {
		nsTmplSet.Status.Conditions = conditions
	}
}

func newNamespace(tier, username, typeName string, options ...namespaceOption) *corev1.Namespace {
	labels := map[string]string{
		"toolchain.dev.openshift.com/owner":    username,
		"toolchain.dev.openshift.com/type":     typeName,
		"toolchain.dev.openshift.com/provider": "codeready-toolchain",
	}
	if tier != "" {
		labels["toolchain.dev.openshift.com/templateref"] = NewTierTemplateName(tier, typeName, "abcde11")
		labels["toolchain.dev.openshift.com/tier"] = tier
	}
	ns := &corev1.Namespace{
		ObjectMeta: metav1.ObjectMeta{
			Name:   fmt.Sprintf("%s-%s", username, typeName),
			Labels: labels,
		},
		Status: corev1.NamespaceStatus{Phase: corev1.NamespaceActive},
	}
	for _, set := range options {
		set(ns, tier, typeName)
	}
	return ns
}

type namespaceOption func(ns *corev1.Namespace, tier string, typeName string)

func withTemplateRef() namespaceOption { // nolint: unparam
	return func(ns *corev1.Namespace, tier string, typeName string) {
		ns.ObjectMeta.Labels["toolchain.dev.openshift.com/templateref"] = NewTierTemplateName(tier, typeName, "abcde11")
	}
}

func newRoleBinding(namespace, name string) *authv1.RoleBinding { //nolint: unparam
	return &authv1.RoleBinding{
		ObjectMeta: metav1.ObjectMeta{
			Namespace: namespace,
			Name:      name,
			Labels: map[string]string{
				"toolchain.dev.openshift.com/provider": "codeready-toolchain",
			},
		},
	}
}

func newRole(namespace, name string) *rbacv1.Role { //nolint: unparam
	return &rbacv1.Role{
		ObjectMeta: metav1.ObjectMeta{
			Namespace: namespace,
			Name:      name,
			Labels: map[string]string{
				"toolchain.dev.openshift.com/provider": "codeready-toolchain",
			},
		},
	}
}

func newTektonClusterRoleBinding(username, tier string) *rbacv1.ClusterRoleBinding {
	return &rbacv1.ClusterRoleBinding{
		TypeMeta: metav1.TypeMeta{
			Kind:       "ClusterRoleBinding",
			APIVersion: rbacv1.SchemeGroupVersion.String(),
		},
		ObjectMeta: metav1.ObjectMeta{
			Labels: map[string]string{
				"toolchain.dev.openshift.com/provider":    "codeready-toolchain",
				"toolchain.dev.openshift.com/tier":        tier,
				"toolchain.dev.openshift.com/templateref": NewTierTemplateName(tier, "clusterresources", "12345bb"),
				"toolchain.dev.openshift.com/owner":       username,
				"toolchain.dev.openshift.com/type":        clusterResourcesType,
			},
			Name:       username + "-tekton-view",
			Generation: int64(1),
		},
		RoleRef: rbacv1.RoleRef{
			APIGroup: "rbac.authorization.k8s.io",
			Kind:     "ClusterRole",
			Name:     "tekton-view-for-" + username,
		},
		Subjects: []rbacv1.Subject{{
			Kind: "User",
			Name: username,
		}},
	}
}

func newClusterResourceQuota(username, tier string) *quotav1.ClusterResourceQuota {
	return &quotav1.ClusterResourceQuota{
		TypeMeta: metav1.TypeMeta{
			Kind:       "ClusterResourceQuota",
			APIVersion: quotav1.GroupVersion.String(),
		},
		ObjectMeta: metav1.ObjectMeta{
			Labels: map[string]string{
				"toolchain.dev.openshift.com/provider":    "codeready-toolchain",
				"toolchain.dev.openshift.com/tier":        tier,
				"toolchain.dev.openshift.com/templateref": NewTierTemplateName(tier, "clusterresources", "12345bb"),
				"toolchain.dev.openshift.com/owner":       username,
				"toolchain.dev.openshift.com/type":        clusterResourcesType,
			},
			Annotations: map[string]string{},
			Name:        "for-" + username,
			Generation:  int64(1),
		},
		Spec: quotav1.ClusterResourceQuotaSpec{
			Quota: corev1.ResourceQuotaSpec{
				Hard: map[corev1.ResourceName]resource.Quantity{
					"limits.cpu":    resource.MustParse("2000m"),
					"limits.memory": resource.MustParse("10Gi"),
				},
			},
			Selector: quotav1.ClusterResourceQuotaSelector{
				AnnotationSelector: map[string]string{
					"openshift.io/requester": username,
				},
			},
		},
	}
}

<<<<<<< HEAD
func getTemplateContent(decoder runtime.Decoder) func(templateRef string) (*tierTemplate, error) {
	return func(templateRef string) (*tierTemplate, error) {
		refParts := strings.Split(templateRef, "-")
		tierName := refParts[0]
		typeName := refParts[1]
		if typeName == "fail" || tierName == "fail" {
			return nil, fmt.Errorf("failed to retrieve template")
		}
		var tmplContent string
		switch tierName {
		case "advanced": // assume that this tier has a "cluster resources" template
			switch typeName {
			case "clusterresources":
				tmplContent = test.CreateTemplate(test.WithObjects(advancedCrq, clusterTektonRb), test.WithParams(username))
			default:
				tmplContent = test.CreateTemplate(test.WithObjects(ns, rb, role, rbacRb), test.WithParams(username))
=======
func getTemplateTiers(decoder runtime.Decoder) ([]runtime.Object, error) {
	var tierTemplates []runtime.Object

	for _, tierName := range []string{"advanced", "basic", "team", "withemptycrq"} {
		for _, typeName := range []string{"code", "dev", "stage", "clusterresources"} {
			var tmplContent string
			switch tierName {
			case "advanced": // assume that this tier has a "cluster resources" template
				switch typeName {
				case "clusterresources":
					tmplContent = test.CreateTemplate(test.WithObjects(advancedCrq), test.WithParams(username))
				default:
					tmplContent = test.CreateTemplate(test.WithObjects(ns, rb, role, rbacRb), test.WithParams(username))
				}
			case "basic":
				switch typeName {
				case "clusterresources": // assume that this tier has no "cluster resources" template
					continue
				default:
					tmplContent = test.CreateTemplate(test.WithObjects(ns, rb), test.WithParams(username))
				}
			case "team": // assume that this tier has a "cluster resources" template
				switch typeName {
				case "clusterresources":
					tmplContent = test.CreateTemplate(test.WithObjects(teamCrq), test.WithParams(username))
				default:
					tmplContent = test.CreateTemplate(test.WithObjects(ns, rb, role, rbacRb), test.WithParams(username))
				}
			case "withemptycrq":
				switch typeName {
				case "clusterresources":
					tmplContent = test.CreateTemplate(test.WithObjects(advancedCrq, emptyCrq), test.WithParams(username))
				default:
					tmplContent = test.CreateTemplate(test.WithObjects(ns, rb, role), test.WithParams(username))
				}
>>>>>>> 986e7cac
			}
			tmplContent = strings.ReplaceAll(tmplContent, "nsType", typeName)
			tmpl := templatev1.Template{}
			_, _, err := decoder.Decode([]byte(tmplContent), nil, &tmpl)
			if err != nil {
				return nil, err
			}
			revision := "abcde11"
			switch typeName {
			case "clusterresources":
<<<<<<< HEAD
				tmplContent = test.CreateTemplate(test.WithObjects(teamCrq, clusterTektonRb), test.WithParams(username))
			default:
				tmplContent = test.CreateTemplate(test.WithObjects(ns, rb, role, rbacRb), test.WithParams(username))
			}
		case "withemptycrq":
			switch typeName {
			case "clusterresources":
				tmplContent = test.CreateTemplate(test.WithObjects(advancedCrq, emptyCrq, clusterTektonRb), test.WithParams(username))
			default:
				tmplContent = test.CreateTemplate(test.WithObjects(ns, rb, role), test.WithParams(username))
=======
				revision = "12345bb"
			}
			tierTmpl := &toolchainv1alpha1.TierTemplate{
				ObjectMeta: metav1.ObjectMeta{
					Name:      strings.ToLower(fmt.Sprintf("%s-%s-%s", tierName, typeName, revision)),
					Namespace: test.HostOperatorNs,
				},
				Spec: toolchainv1alpha1.TierTemplateSpec{
					TierName: tierName,
					Type:     typeName,
					Revision: revision,
					Template: tmpl,
				},
>>>>>>> 986e7cac
			}
			tierTemplates = append(tierTemplates, tierTmpl)
		}
	}
	return tierTemplates, nil
}

var (
	ns test.TemplateObject = `
- apiVersion: v1
  kind: Namespace
  metadata:
    name: ${USERNAME}-nsType
`
	rb test.TemplateObject = `
- apiVersion: authorization.openshift.io/v1
  kind: RoleBinding
  metadata:
    name: user-edit
    namespace: ${USERNAME}-nsType
  roleRef:
    name: edit
  subjects:
    - kind: User
      name: ${USERNAME}
  userNames:
    - ${USERNAME}`

	rbacRb test.TemplateObject = `
- apiVersion: authorization.openshift.io/v1
  kind: RoleBinding
  metadata:
    name: user-rbac-edit
    namespace: ${USERNAME}-nsType
  roleRef:
    apiGroup: rbac.authorization.k8s.io
    kind: Role
    name: rbac-edit
  subjects:
    - kind: User
      name: ${USERNAME}}`

	role test.TemplateObject = `
- apiVersion: rbac.authorization.k8s.io/v1
  kind: Role
  metadata:
    name: rbac-edit
    namespace: ${USERNAME}-nsType
  rules:
  - apiGroups:
    - authorization.openshift.io
    - rbac.authorization.k8s.io
    resources:
    - roles
    - rolebindings
    verbs:
    - '*'`

	username test.TemplateParam = `
- name: USERNAME
  value: johnsmith`

	advancedCrq test.TemplateObject = `
- apiVersion: quota.openshift.io/v1
  kind: ClusterResourceQuota
  metadata:
    name: for-${USERNAME}
  spec:
    quota:
      hard:
        limits.cpu: 2000m
        limits.memory: 10Gi
    selector:
      annotations:
        openshift.io/requester: ${USERNAME}
    labels: null
  `
	teamCrq test.TemplateObject = `
- apiVersion: quota.openshift.io/v1
  kind: ClusterResourceQuota
  metadata:
    name: for-${USERNAME}
  spec:
    quota:
      hard:
        limits.cpu: 4000m
        limits.memory: 15Gi
    selector:
      annotations:
        openshift.io/requester: ${USERNAME}
    labels: null
  `

	emptyCrq test.TemplateObject = `
- apiVersion: quota.openshift.io/v1
  kind: ClusterResourceQuota
  metadata:
    name: for-empty
  spec:
`

	clusterTektonRb test.TemplateObject = `
- apiVersion: rbac.authorization.k8s.io/v1
  kind: ClusterRoleBinding
  metadata:
    name: ${USERNAME}-tekton-view
  roleRef:
    apiGroup: rbac.authorization.k8s.io
    kind: ClusterRole
    name: tekton-view-for-${USERNAME}
  subjects:
    - kind: User
      name: ${USERNAME}}
`
)<|MERGE_RESOLUTION|>--- conflicted
+++ resolved
@@ -185,7 +185,7 @@
 	username := "john"
 	namespaceName := "toolchain-member"
 
-	t.Run("provision john's clusterResources first", func(t *testing.T) {
+	t.Run("provision john's ClusterResourceQuota first", func(t *testing.T) {
 		// given
 		nsTmplSet := newNSTmplSet(namespaceName, username, "advanced", withNamespaces("dev"), withClusterResources())
 		r, req, fakeClient := prepareReconcile(t, namespaceName, username, nsTmplSet)
@@ -203,9 +203,10 @@
 		AssertThatNamespace(t, username+"-dev", fakeClient).
 			DoesNotExist()
 		AssertThatCluster(t, fakeClient).
-			HasResource("for-"+username, &quotav1.ClusterResourceQuota{})
-
-		t.Run("provision john's dev namespace", func(t *testing.T) {
+			HasResource("for-"+username, &quotav1.ClusterResourceQuota{}).
+			HasNoResource(username+"-tekton-view", &rbacv1.ClusterRoleBinding{})
+
+		t.Run("provision john's clusterRoleBinding", func(t *testing.T) {
 			// when
 			res, err := r.Reconcile(req)
 
@@ -217,18 +218,12 @@
 				HasSpecNamespaces("dev").
 				HasConditions(Provisioning())
 			AssertThatNamespace(t, username+"-dev", fakeClient).
-				HasLabel("toolchain.dev.openshift.com/owner", username).
-				HasLabel("toolchain.dev.openshift.com/type", "dev").
-				HasNoLabel("toolchain.dev.openshift.com/templateref").
-				HasNoLabel("toolchain.dev.openshift.com/tier").
-				HasLabel(toolchainv1alpha1.ProviderLabelKey, toolchainv1alpha1.ProviderLabelValue)
+				DoesNotExist()
 			AssertThatCluster(t, fakeClient).
-				HasResource("for-"+username, &quotav1.ClusterResourceQuota{})
-
-			t.Run("provision john's inner resources of dev namespace", func(t *testing.T) {
-				// given - when host cluster is not ready, then it should use the cache
-				r.getHostCluster = NewGetHostCluster(fakeClient, true, v1.ConditionFalse)
-
+				HasResource("for-"+username, &quotav1.ClusterResourceQuota{}).
+				HasResource(username+"-tekton-view", &rbacv1.ClusterRoleBinding{})
+
+			t.Run("provision john's dev namespace", func(t *testing.T) {
 				// when
 				res, err := r.Reconcile(req)
 
@@ -242,37 +237,46 @@
 				AssertThatNamespace(t, username+"-dev", fakeClient).
 					HasLabel("toolchain.dev.openshift.com/owner", username).
 					HasLabel("toolchain.dev.openshift.com/type", "dev").
-					HasLabel("toolchain.dev.openshift.com/templateref", "advanced-dev-abcde11").
-					HasLabel("toolchain.dev.openshift.com/tier", "advanced").
-					HasLabel(toolchainv1alpha1.ProviderLabelKey, toolchainv1alpha1.ProviderLabelValue).
-					HasResource("user-edit", &authv1.RoleBinding{})
+					HasNoLabel("toolchain.dev.openshift.com/templateref").
+					HasNoLabel("toolchain.dev.openshift.com/tier").
+					HasLabel(toolchainv1alpha1.ProviderLabelKey, toolchainv1alpha1.ProviderLabelValue)
 				AssertThatCluster(t, fakeClient).
-					HasResource("for-"+username, &quotav1.ClusterResourceQuota{})
-
-				t.Run("provision clusterResources for the joe user (using cached TierTemplate)", func(t *testing.T) {
-					// given
-					joeUsername := "joe"
-					joeNsTmplSet := newNSTmplSet(namespaceName, joeUsername, "advanced", withNamespaces("dev"), withClusterResources())
-					err := fakeClient.Create(context.TODO(), joeNsTmplSet)
-					require.NoError(t, err)
-					joeReq := newReconcileRequest(namespaceName, joeUsername)
+					HasResource("for-"+username, &quotav1.ClusterResourceQuota{}).
+					HasResource(username+"-tekton-view", &rbacv1.ClusterRoleBinding{})
+
+				t.Run("provision john's inner resources of dev namespace", func(t *testing.T) {
+					// given - when host cluster is not ready, then it should use the cache
+					r.getHostCluster = NewGetHostCluster(fakeClient, true, v1.ConditionFalse)
 
 					// when
-					res, err := r.Reconcile(joeReq)
+					res, err := r.Reconcile(req)
 
 					// then
 					require.NoError(t, err)
 					assert.Equal(t, reconcile.Result{}, res)
-					AssertThatNSTemplateSet(t, namespaceName, joeUsername, fakeClient).
+					AssertThatNSTemplateSet(t, namespaceName, username, fakeClient).
 						HasFinalizer().
 						HasSpecNamespaces("dev").
 						HasConditions(Provisioning())
-					AssertThatNamespace(t, joeUsername+"-dev", fakeClient).
-						DoesNotExist()
+					AssertThatNamespace(t, username+"-dev", fakeClient).
+						HasLabel("toolchain.dev.openshift.com/owner", username).
+						HasLabel("toolchain.dev.openshift.com/type", "dev").
+						HasLabel("toolchain.dev.openshift.com/templateref", "advanced-dev-abcde11").
+						HasLabel("toolchain.dev.openshift.com/tier", "advanced").
+						HasLabel(toolchainv1alpha1.ProviderLabelKey, toolchainv1alpha1.ProviderLabelValue).
+						HasResource("user-edit", &authv1.RoleBinding{})
 					AssertThatCluster(t, fakeClient).
-						HasResource("for-"+joeUsername, &quotav1.ClusterResourceQuota{})
-
-					t.Run("provision joe's dev namespace (using cached TierTemplate)", func(t *testing.T) {
+						HasResource("for-"+username, &quotav1.ClusterResourceQuota{}).
+						HasResource(username+"-tekton-view", &rbacv1.ClusterRoleBinding{})
+
+					t.Run("provision ClusterResourceQuota for the joe user (using cached TierTemplate)", func(t *testing.T) {
+						// given
+						joeUsername := "joe"
+						joeNsTmplSet := newNSTmplSet(namespaceName, joeUsername, "advanced", withNamespaces("dev"), withClusterResources())
+						err := fakeClient.Create(context.TODO(), joeNsTmplSet)
+						require.NoError(t, err)
+						joeReq := newReconcileRequest(namespaceName, joeUsername)
+
 						// when
 						res, err := r.Reconcile(joeReq)
 
@@ -284,18 +288,12 @@
 							HasSpecNamespaces("dev").
 							HasConditions(Provisioning())
 						AssertThatNamespace(t, joeUsername+"-dev", fakeClient).
-							HasLabel("toolchain.dev.openshift.com/owner", joeUsername).
-							HasLabel("toolchain.dev.openshift.com/type", "dev").
-							HasNoLabel("toolchain.dev.openshift.com/templateref").
-							HasNoLabel("toolchain.dev.openshift.com/tier").
-							HasLabel(toolchainv1alpha1.ProviderLabelKey, toolchainv1alpha1.ProviderLabelValue)
+							DoesNotExist()
 						AssertThatCluster(t, fakeClient).
-							HasResource("for-"+username, &quotav1.ClusterResourceQuota{})
-
-						t.Run("provision inner resources of joe's dev namespace (using cached TierTemplate)", func(t *testing.T) {
-							// given - when host cluster is not ready, then it should use the cache
-							r.getHostCluster = NewGetHostCluster(fakeClient, true, v1.ConditionFalse)
-
+							HasResource("for-"+joeUsername, &quotav1.ClusterResourceQuota{}).
+							HasNoResource(joeUsername+"-tekton-view", &rbacv1.ClusterRoleBinding{})
+
+						t.Run("provision joe's clusterRoleBinding (using cached TierTemplate)", func(t *testing.T) {
 							// when
 							res, err := r.Reconcile(joeReq)
 
@@ -307,14 +305,58 @@
 								HasSpecNamespaces("dev").
 								HasConditions(Provisioning())
 							AssertThatNamespace(t, joeUsername+"-dev", fakeClient).
-								HasLabel("toolchain.dev.openshift.com/owner", joeUsername).
-								HasLabel("toolchain.dev.openshift.com/type", "dev").
-								HasLabel("toolchain.dev.openshift.com/templateref", "advanced-dev-abcde11").
-								HasLabel("toolchain.dev.openshift.com/tier", "advanced").
-								HasLabel(toolchainv1alpha1.ProviderLabelKey, toolchainv1alpha1.ProviderLabelValue).
-								HasResource("user-edit", &authv1.RoleBinding{})
+								DoesNotExist()
 							AssertThatCluster(t, fakeClient).
-								HasResource("for-"+joeUsername, &quotav1.ClusterResourceQuota{})
+								HasResource("for-"+joeUsername, &quotav1.ClusterResourceQuota{}).
+								HasResource(joeUsername+"-tekton-view", &rbacv1.ClusterRoleBinding{})
+
+							t.Run("provision joe's dev namespace (using cached TierTemplate)", func(t *testing.T) {
+								// when
+								res, err := r.Reconcile(joeReq)
+
+								// then
+								require.NoError(t, err)
+								assert.Equal(t, reconcile.Result{}, res)
+								AssertThatNSTemplateSet(t, namespaceName, joeUsername, fakeClient).
+									HasFinalizer().
+									HasSpecNamespaces("dev").
+									HasConditions(Provisioning())
+								AssertThatNamespace(t, joeUsername+"-dev", fakeClient).
+									HasLabel("toolchain.dev.openshift.com/owner", joeUsername).
+									HasLabel("toolchain.dev.openshift.com/type", "dev").
+									HasNoLabel("toolchain.dev.openshift.com/templateref").
+									HasNoLabel("toolchain.dev.openshift.com/tier").
+									HasLabel(toolchainv1alpha1.ProviderLabelKey, toolchainv1alpha1.ProviderLabelValue)
+								AssertThatCluster(t, fakeClient).
+									HasResource("for-"+username, &quotav1.ClusterResourceQuota{}).
+									HasResource(joeUsername+"-tekton-view", &rbacv1.ClusterRoleBinding{})
+
+								t.Run("provision inner resources of joe's dev namespace (using cached TierTemplate)", func(t *testing.T) {
+									// given - when host cluster is not ready, then it should use the cache
+									r.getHostCluster = NewGetHostCluster(fakeClient, true, v1.ConditionFalse)
+
+									// when
+									res, err := r.Reconcile(joeReq)
+
+									// then
+									require.NoError(t, err)
+									assert.Equal(t, reconcile.Result{}, res)
+									AssertThatNSTemplateSet(t, namespaceName, joeUsername, fakeClient).
+										HasFinalizer().
+										HasSpecNamespaces("dev").
+										HasConditions(Provisioning())
+									AssertThatNamespace(t, joeUsername+"-dev", fakeClient).
+										HasLabel("toolchain.dev.openshift.com/owner", joeUsername).
+										HasLabel("toolchain.dev.openshift.com/type", "dev").
+										HasLabel("toolchain.dev.openshift.com/templateref", "advanced-dev-abcde11").
+										HasLabel("toolchain.dev.openshift.com/tier", "advanced").
+										HasLabel(toolchainv1alpha1.ProviderLabelKey, toolchainv1alpha1.ProviderLabelValue).
+										HasResource("user-edit", &authv1.RoleBinding{})
+									AssertThatCluster(t, fakeClient).
+										HasResource("for-"+joeUsername, &quotav1.ClusterResourceQuota{}).
+										HasResource(joeUsername+"-tekton-view", &rbacv1.ClusterRoleBinding{})
+								})
+							})
 						})
 					})
 				})
@@ -370,15 +412,9 @@
 					HasResource("rbac-edit", &rbacv1.Role{})
 			}
 
-<<<<<<< HEAD
 			t.Run("create ClusterRoleBinding", func(t *testing.T) {
 				// when
 				_, err = r.Reconcile(req)
-=======
-			t.Run("delete redundant namespace", func(t *testing.T) {
-				// when - should delete the -code namespace
-				_, err := r.Reconcile(req)
->>>>>>> 986e7cac
 
 				// then
 				require.NoError(t, err)
@@ -401,16 +437,10 @@
 						HasResource("rbac-edit", &rbacv1.Role{})
 				}
 
-<<<<<<< HEAD
 				t.Run("delete redundant namespace", func(t *testing.T) {
 
 					// when - should delete the -code namespace
 					_, err := r.Reconcile(req)
-=======
-				t.Run("upgrade the dev namespace", func(t *testing.T) {
-					// when - should upgrade the namespace
-					_, err = r.Reconcile(req)
->>>>>>> 986e7cac
 
 					// then
 					require.NoError(t, err)
@@ -431,14 +461,7 @@
 						HasLabel("toolchain.dev.openshift.com/provider", "codeready-toolchain").
 						HasLabel("toolchain.dev.openshift.com/tier", "basic") // not upgraded yet
 
-<<<<<<< HEAD
 					t.Run("upgrade the dev namespace", func(t *testing.T) {
-=======
-					t.Run("when nothing to upgrade, then it should be provisioned", func(t *testing.T) {
-						// given - when host cluster is not ready, then it should use the cache (for both TierTemplates)
-						r.getHostCluster = NewGetHostCluster(fakeClient, true, v1.ConditionFalse)
->>>>>>> 986e7cac
-
 						// when - should upgrade the namespace
 						_, err = r.Reconcile(req)
 
@@ -463,6 +486,8 @@
 							HasLabel("toolchain.dev.openshift.com/provider", "codeready-toolchain")
 
 						t.Run("when nothing to upgrade, then it should be provisioned", func(t *testing.T) {
+							// given - when host cluster is not ready, then it should use the cache (for both TierTemplates)
+							r.getHostCluster = NewGetHostCluster(fakeClient, true, v1.ConditionFalse)
 
 							// when - should check if everything is OK and set status to provisioned
 							_, err = r.Reconcile(req)
@@ -749,18 +774,15 @@
 			crq := &quotav1.ClusterResourceQuota{}
 			_, _, err = decoder.Decode(data, nil, crq)
 			return crq, err
-<<<<<<< HEAD
 		case "ClusterRoleBinding":
 			crb := &rbacv1.ClusterRoleBinding{}
 			_, _, err = decoder.Decode(data, nil, crb)
 			return crb, err
-=======
 		case "Namespace":
 			ns := &v1.Namespace{}
 			_, _, err = decoder.Decode(data, nil, ns)
 			ns.Status = corev1.NamespaceStatus{Phase: corev1.NamespaceActive}
 			return ns, err
->>>>>>> 986e7cac
 		}
 	}
 	return obj, nil
@@ -901,7 +923,7 @@
 				"toolchain.dev.openshift.com/tier":        tier,
 				"toolchain.dev.openshift.com/templateref": NewTierTemplateName(tier, "clusterresources", "12345bb"),
 				"toolchain.dev.openshift.com/owner":       username,
-				"toolchain.dev.openshift.com/type":        clusterResourcesType,
+				"toolchain.dev.openshift.com/type":        "clusterresources",
 			},
 			Name:       username + "-tekton-view",
 			Generation: int64(1),
@@ -930,7 +952,7 @@
 				"toolchain.dev.openshift.com/tier":        tier,
 				"toolchain.dev.openshift.com/templateref": NewTierTemplateName(tier, "clusterresources", "12345bb"),
 				"toolchain.dev.openshift.com/owner":       username,
-				"toolchain.dev.openshift.com/type":        clusterResourcesType,
+				"toolchain.dev.openshift.com/type":        "clusterresources",
 			},
 			Annotations: map[string]string{},
 			Name:        "for-" + username,
@@ -952,24 +974,6 @@
 	}
 }
 
-<<<<<<< HEAD
-func getTemplateContent(decoder runtime.Decoder) func(templateRef string) (*tierTemplate, error) {
-	return func(templateRef string) (*tierTemplate, error) {
-		refParts := strings.Split(templateRef, "-")
-		tierName := refParts[0]
-		typeName := refParts[1]
-		if typeName == "fail" || tierName == "fail" {
-			return nil, fmt.Errorf("failed to retrieve template")
-		}
-		var tmplContent string
-		switch tierName {
-		case "advanced": // assume that this tier has a "cluster resources" template
-			switch typeName {
-			case "clusterresources":
-				tmplContent = test.CreateTemplate(test.WithObjects(advancedCrq, clusterTektonRb), test.WithParams(username))
-			default:
-				tmplContent = test.CreateTemplate(test.WithObjects(ns, rb, role, rbacRb), test.WithParams(username))
-=======
 func getTemplateTiers(decoder runtime.Decoder) ([]runtime.Object, error) {
 	var tierTemplates []runtime.Object
 
@@ -980,7 +984,7 @@
 			case "advanced": // assume that this tier has a "cluster resources" template
 				switch typeName {
 				case "clusterresources":
-					tmplContent = test.CreateTemplate(test.WithObjects(advancedCrq), test.WithParams(username))
+					tmplContent = test.CreateTemplate(test.WithObjects(advancedCrq, clusterTektonRb), test.WithParams(username))
 				default:
 					tmplContent = test.CreateTemplate(test.WithObjects(ns, rb, role, rbacRb), test.WithParams(username))
 				}
@@ -994,18 +998,17 @@
 			case "team": // assume that this tier has a "cluster resources" template
 				switch typeName {
 				case "clusterresources":
-					tmplContent = test.CreateTemplate(test.WithObjects(teamCrq), test.WithParams(username))
+					tmplContent = test.CreateTemplate(test.WithObjects(teamCrq, clusterTektonRb), test.WithParams(username))
 				default:
 					tmplContent = test.CreateTemplate(test.WithObjects(ns, rb, role, rbacRb), test.WithParams(username))
 				}
 			case "withemptycrq":
 				switch typeName {
 				case "clusterresources":
-					tmplContent = test.CreateTemplate(test.WithObjects(advancedCrq, emptyCrq), test.WithParams(username))
+					tmplContent = test.CreateTemplate(test.WithObjects(advancedCrq, emptyCrq, clusterTektonRb), test.WithParams(username))
 				default:
 					tmplContent = test.CreateTemplate(test.WithObjects(ns, rb, role), test.WithParams(username))
 				}
->>>>>>> 986e7cac
 			}
 			tmplContent = strings.ReplaceAll(tmplContent, "nsType", typeName)
 			tmpl := templatev1.Template{}
@@ -1016,18 +1019,6 @@
 			revision := "abcde11"
 			switch typeName {
 			case "clusterresources":
-<<<<<<< HEAD
-				tmplContent = test.CreateTemplate(test.WithObjects(teamCrq, clusterTektonRb), test.WithParams(username))
-			default:
-				tmplContent = test.CreateTemplate(test.WithObjects(ns, rb, role, rbacRb), test.WithParams(username))
-			}
-		case "withemptycrq":
-			switch typeName {
-			case "clusterresources":
-				tmplContent = test.CreateTemplate(test.WithObjects(advancedCrq, emptyCrq, clusterTektonRb), test.WithParams(username))
-			default:
-				tmplContent = test.CreateTemplate(test.WithObjects(ns, rb, role), test.WithParams(username))
-=======
 				revision = "12345bb"
 			}
 			tierTmpl := &toolchainv1alpha1.TierTemplate{
@@ -1041,7 +1032,6 @@
 					Revision: revision,
 					Template: tmpl,
 				},
->>>>>>> 986e7cac
 			}
 			tierTemplates = append(tierTemplates, tierTmpl)
 		}
