package main

import (
	"context"
	"errors"
	"flag"
	"fmt"
	"os"
	"runtime"
	"strings"

	"github.com/codeready-toolchain/member-operator/pkg/autoscaler"

	api "github.com/codeready-toolchain/api/pkg/apis"
	"github.com/codeready-toolchain/member-operator/pkg/apis"
	"github.com/codeready-toolchain/member-operator/pkg/che"
	"github.com/codeready-toolchain/member-operator/pkg/configuration"
	"github.com/codeready-toolchain/member-operator/pkg/controller/idler"
	"github.com/codeready-toolchain/member-operator/pkg/controller/memberstatus"
	"github.com/codeready-toolchain/member-operator/pkg/controller/nstemplateset"
	"github.com/codeready-toolchain/member-operator/pkg/controller/useraccount"
	"github.com/codeready-toolchain/member-operator/pkg/controller/useraccountstatus"
	"github.com/codeready-toolchain/member-operator/pkg/webhook/deploy"
	"github.com/codeready-toolchain/member-operator/version"
	"github.com/codeready-toolchain/toolchain-common/pkg/cluster"
	"github.com/codeready-toolchain/toolchain-common/pkg/controller/toolchaincluster"
	// Import all Kubernetes client auth plugins (e.g. Azure, GCP, OIDC, etc.)
	"github.com/operator-framework/operator-sdk/pkg/k8sutil"
	kubemetrics "github.com/operator-framework/operator-sdk/pkg/kube-metrics"
	"github.com/operator-framework/operator-sdk/pkg/leader"
	"github.com/operator-framework/operator-sdk/pkg/log/zap"
	"github.com/operator-framework/operator-sdk/pkg/metrics"
	sdkVersion "github.com/operator-framework/operator-sdk/version"
	"github.com/spf13/pflag"
	v1 "k8s.io/api/core/v1"
	"k8s.io/apimachinery/pkg/util/intstr"
	"k8s.io/client-go/kubernetes/scheme"
	_ "k8s.io/client-go/plugin/pkg/client/auth"
	"k8s.io/client-go/rest"
	ctrl "sigs.k8s.io/controller-runtime"
	"sigs.k8s.io/controller-runtime/pkg/cache"
	"sigs.k8s.io/controller-runtime/pkg/client"
	"sigs.k8s.io/controller-runtime/pkg/client/apiutil"
	"sigs.k8s.io/controller-runtime/pkg/client/config"
	logf "sigs.k8s.io/controller-runtime/pkg/log"
	"sigs.k8s.io/controller-runtime/pkg/manager"
	"sigs.k8s.io/controller-runtime/pkg/manager/signals"
)

// Change below variables to serve metrics on different host or port.
var (
	metricsHost               = "0.0.0.0"
	metricsPort         int32 = 8383
	operatorMetricsPort int32 = 8686
)
var setupLog = ctrl.Log.WithName("setup")

func printVersion() {
	setupLog.Info(fmt.Sprintf("Operator Version: %s", version.Version))
	setupLog.Info(fmt.Sprintf("Go Version: %s", runtime.Version()))
	setupLog.Info(fmt.Sprintf("Go OS/Arch: %s/%s", runtime.GOOS, runtime.GOARCH))
	setupLog.Info(fmt.Sprintf("Version of operator-sdk: %v", sdkVersion.Version))
	setupLog.Info(fmt.Sprintf("Commit: %s", version.Commit))
	setupLog.Info(fmt.Sprintf("BuildTime: %s", version.BuildTime))
}

func main() {
	// Add the zap logger flag set to the CLI. The flag set must
	// be added before calling pflag.Parse().
	pflag.CommandLine.AddFlagSet(zap.FlagSet())

	// Add flags registered by imported packages (e.g. glog and
	// controller-runtime)
	pflag.CommandLine.AddGoFlagSet(flag.CommandLine)

	pflag.Parse()

	// Use a zap logr.Logger implementation. If none of the zap
	// flags are configured (or if the zap flag set is not being
	// used), this defaults to a production zap logger.
	//
	// The logger instantiated here can be changed to any logger
	// implementing the logr.Logger interface. This logger will
	// be propagated through the whole operator, generating
	// uniform and structured logs.
	logf.SetLogger(zap.Logger())

	printVersion()

	// Get a config to talk to the apiserver
	cfg, err := config.GetConfig()
	if err != nil {
		setupLog.Error(err, "")
		os.Exit(1)
	}

	crtConfig, err := getCRTConfiguration(cfg)
	if err != nil {
		setupLog.Error(err, "")
		os.Exit(1)
	}
	crtConfig.Print()

	namespace, err := k8sutil.GetWatchNamespace()
	if err != nil {
		setupLog.Error(err, "Failed to get watch namespace")
		os.Exit(1)
	}

	ctx := context.TODO()
	// Become the leader before proceeding
	err = leader.Become(ctx, "member-operator-lock")
	if err != nil {
		setupLog.Error(err, "")
		os.Exit(1)
	}

	// Set default manager options
	options := manager.Options{
		Namespace:          namespace,
		MetricsBindAddress: fmt.Sprintf("%s:%d", metricsHost, metricsPort),
	}

	// Add support for MultiNamespace set in WATCH_NAMESPACE (e.g ns1,ns2)
	// Note that this is not intended to be used for excluding namespaces, this is better done via a Predicate
	// Also note that you may face performance issues when using this with a high number of namespaces.
	// More Info: https://godoc.org/github.com/kubernetes-sigs/controller-runtime/pkg/cache#MultiNamespacedCacheBuilder
	if strings.Contains(namespace, ",") {
		options.Namespace = ""
		options.NewCache = cache.MultiNamespacedCacheBuilder(strings.Split(namespace, ","))
	}

	// Create a new manager to provide shared dependencies and start components
	mgr, err := manager.New(cfg, options)
	if err != nil {
		setupLog.Error(err, "")
		os.Exit(1)
	}

	setupLog.Info("Registering Components.")

	// Setup Scheme for all resources
	if err := apis.AddToScheme(mgr.GetScheme()); err != nil {
		setupLog.Error(err, "")
		os.Exit(1)
	}

	allNamespacesClient, allNamespacesCache, err := newAllNamespacesClient(cfg)
	if err != nil {
		setupLog.Error(err, "")
		os.Exit(1)
	}

	// initialize che client
	che.InitDefaultCheClient(crtConfig, allNamespacesClient)

	// Setup all Controllers
	if err = toolchaincluster.NewReconciler(
		mgr,
		ctrl.Log.WithName("controllers").WithName("ToolchainCluster"),
		namespace,
		crtConfig.GetToolchainClusterTimeout(),
	).SetupWithManager(mgr); err != nil {
		setupLog.Error(err, "unable to create controller", "controller", "ToolchainCluster")
		os.Exit(1)
	}
	if err := (&idler.Reconciler{
		Client:              mgr.GetClient(),
		Log:                 ctrl.Log.WithName("controllers").WithName("Idler"),
		Scheme:              mgr.GetScheme(),
		AllNamespacesClient: allNamespacesClient,
	}).SetupWithManager(mgr); err != nil {
		setupLog.Error(err, "unable to create controller", "controller", "Idler")
		os.Exit(1)
	}
	if err = (&memberstatus.Reconciler{
		Client:              mgr.GetClient(),
		Log:                 ctrl.Log.WithName("controllers").WithName("MemberStatus"),
		Scheme:              mgr.GetScheme(),
		GetHostCluster:      cluster.GetHostCluster,
		Config:              crtConfig,
		AllNamespacesClient: allNamespacesClient,
		CheClient:           che.DefaultClient,
	}).SetupWithManager(mgr); err != nil {
		setupLog.Error(err, "unable to create controller", "controller", "MemberStatus")
		os.Exit(1)
	}
	if err = (nstemplateset.NewReconciler(&nstemplateset.APIClient{
		Client:         mgr.GetClient(),
		Log:            ctrl.Log.WithName("controllers").WithName("NSTemplateSet"),
		Scheme:         mgr.GetScheme(),
		GetHostCluster: cluster.GetHostCluster,
	})).SetupWithManager(mgr); err != nil {
		setupLog.Error(err, "unable to create controller", "controller", "NSTemplateSet")
		os.Exit(1)
	}
	if err = (&useraccount.Reconciler{
		Client:    mgr.GetClient(),
		Log:       ctrl.Log.WithName("controllers").WithName("UserAccount"),
		Scheme:    mgr.GetScheme(),
		Config:    crtConfig,
		CheClient: che.DefaultClient,
	}).SetupWithManager(mgr); err != nil {
		setupLog.Error(err, "unable to create controller", "controller", "UserAccount")
		os.Exit(1)
	}
	if err = (&useraccountstatus.Reconciler{
		Client:         mgr.GetClient(),
		Log:            ctrl.Log.WithName("controllers").WithName("UserAccountStatus"),
		Scheme:         mgr.GetScheme(),
		GetHostCluster: cluster.GetHostCluster,
	}).SetupWithManager(mgr); err != nil {
		setupLog.Error(err, "unable to create controller", "controller", "UserAccountStatus")
		os.Exit(1)
	}

	// Add the Metrics Service
	addMetrics(ctx, cfg)

	stopChannel := signals.SetupSignalHandler()

	go func() {
		setupLog.Info("Waiting for cache to sync")
		if !mgr.GetCache().WaitForCacheSync(stopChannel) {
			setupLog.Error(fmt.Errorf("timed out waiting for main cache to sync"), "")
			os.Exit(1)
		}

		// By default the users' pods webhook will be deployed, however in some cases (eg. e2e tests) there can be multiple member operators
		// installed in the same cluster. In those cases only 1 webhook is needed because the MutatingWebhookConfiguration is a cluster-scoped resource and naming can conflict.
		if crtConfig.DoDeployWebhook() {
			setupLog.Info("(Re)Deploying users' pods webhook")
			if err := deploy.Webhook(mgr.GetClient(), mgr.GetScheme(), namespace, crtConfig.GetMemberOperatorWebhookImage()); err != nil {
				setupLog.Error(err, "cannot deploy mutating users' pods webhook")
				os.Exit(1)
			}
			setupLog.Info("(Re)Deployed users' pods webhook")
		} else {
			setupLog.Info("Skipping deployment of users' pods webhook")
		}

<<<<<<< HEAD
		if crtConfig.DoDeployAutoscalingBuffer() {
			log.Info("(Re)Deploying autoscaling buffer")
			if err := autoscaler.Deploy(mgr.GetClient(), mgr.GetScheme(), namespace, crtConfig.GetAutoscalerBufferSizeNodeSizeRatio()); err != nil {
				log.Error(err, "cannot deploy autoscaling buffer")
				os.Exit(1)
			}
			log.Info("(Re)Deployed autoscaling buffer")
		} else {
			log.Info("Skipping deployment of autoscaling buffer")
		}

		log.Info("Starting ToolchainCluster health checks.")
=======
		setupLog.Info("Starting ToolchainCluster health checks.")
>>>>>>> 9bda72a7
		toolchaincluster.StartHealthChecks(mgr, namespace, stopChannel, crtConfig.GetClusterHealthCheckPeriod())

		// create or update Member status during the operator deployment
		setupLog.Info("Creating/updating the MemberStatus resource")
		memberStatusName := configuration.MemberStatusName
		if err := memberstatus.CreateOrUpdateResources(mgr.GetClient(), mgr.GetScheme(), namespace, memberStatusName); err != nil {
			setupLog.Error(err, "cannot create/update MemberStatus resource")
			os.Exit(1)
		}
		setupLog.Info("Created/updated the MemberStatus resource")
	}()

	// Start the Cmd
	go func() {
		if err := allNamespacesCache.Start(stopChannel); err != nil {
			setupLog.Error(err, "failed to start all-namespaces cache")
			os.Exit(1)
		}
	}()
	if err := mgr.Start(stopChannel); err != nil {
		setupLog.Error(err, "Default manager exited non-zero")
		os.Exit(1)
	}

	setupLog.Info("Starting the Cmd.")
}

// newAllNamespacesClient creates a new client that watches (as opposed to the standard client) resources in all namespaces.
// This client should be used only for resources and kinds that are retrieved from other namespaces than the watched one.
// This will help keeping a reasonable memory usage for this operator since the cache won't store all other namespace scoped
// resources (secrets, etc.).
func newAllNamespacesClient(cfg *rest.Config) (client.Client, cache.Cache, error) {
	// Create the mapper provider
	mapper, err := apiutil.NewDynamicRESTMapper(cfg)
	if err != nil {
		return nil, nil, err
	}

	// Create the cache for the cached read client and registering informers
	allNamespacesCache, err := cache.New(cfg, cache.Options{Scheme: scheme.Scheme, Mapper: mapper, Namespace: ""})
	if err != nil {
		return nil, nil, err
	}
	// Create the Client for Write operations.
	c, err := client.New(cfg, client.Options{Scheme: scheme.Scheme, Mapper: mapper})
	if err != nil {
		return nil, nil, err
	}
	// see https://github.com/kubernetes-sigs/controller-runtime/blob/release-0.6/pkg/manager/manager.go#L374-L389
	return &client.DelegatingClient{
		Reader: &client.DelegatingReader{
			CacheReader:  allNamespacesCache,
			ClientReader: c,
		},
		Writer:       c,
		StatusClient: c,
	}, allNamespacesCache, nil

}

// addMetrics will create the Services and Service Monitors to allow the operator export the metrics by using
// the Prometheus operator
func addMetrics(ctx context.Context, cfg *rest.Config) {
	// Get the namespace the operator is currently deployed in.
	operatorNs, err := k8sutil.GetOperatorNamespace()
	if err != nil {
		if errors.Is(err, k8sutil.ErrRunLocal) {
			setupLog.Info("Skipping CR metrics server creation; not running in a cluster.")
			return
		}
	}

	// Add to the below struct any other metrics ports you want to expose.
	servicePorts := []v1.ServicePort{
		{Port: metricsPort, Name: metrics.OperatorPortName, Protocol: v1.ProtocolTCP, TargetPort: intstr.IntOrString{Type: intstr.Int, IntVal: metricsPort}},
		{Port: operatorMetricsPort, Name: metrics.CRPortName, Protocol: v1.ProtocolTCP, TargetPort: intstr.IntOrString{Type: intstr.Int, IntVal: operatorMetricsPort}},
	}

	// Create Service object to expose the metrics port(s).
	service, err := metrics.CreateMetricsService(ctx, cfg, servicePorts)
	if err != nil {
		setupLog.Info("Could not create metrics Service", "error", err.Error())
	}

	// CreateServiceMonitors will automatically create the prometheus-operator ServiceMonitor resources
	// necessary to configure Prometheus to scrape metrics from this operator.
	services := []*v1.Service{service}

	// The ServiceMonitor is created in the same namespace where the operator is deployed
	_, err = metrics.CreateServiceMonitors(cfg, operatorNs, services)
	if err != nil {
		setupLog.Info("Could not create ServiceMonitor object", "error", err.Error())
		// If this operator is deployed to a cluster without the prometheus-operator running, it will return
		// ErrServiceMonitorNotPresent, which can be used to safely skip ServiceMonitor creation.
		if err == metrics.ErrServiceMonitorNotPresent {
			setupLog.Info("Install prometheus-operator in your cluster to create ServiceMonitor objects", "error", err.Error())
		}
	}
}

// serveCRMetrics gets the Operator/CustomResource GVKs and generates metrics based on those types.
// It serves those metrics on "http://metricsHost:operatorMetricsPort".
//
// Note: not used for now: by default, this function wants to use all out CRDs, but when we have a "host-only"
// cluster, this metrics server fails to load the CRDs from etcd, which causes CrashLoops.
// If we really need this metrics server, then we should taylor the list of CRDs to expose.
func serveCRMetrics(cfg *rest.Config, operatorNs string) error { // nolint:unused,deadcode
	// The function below returns a list of filtered operator/CR specific GVKs. For more control, override the GVK list below
	// with your own custom logic. Note that if you are adding third party API schemas, probably you will need to
	// customize this implementation to avoid permissions issues.
	filteredGVK, err := k8sutil.GetGVKsFromAddToScheme(api.AddToScheme)
	if err != nil {
		return err
	}

	// The metrics will be generated from the namespaces which are returned here.
	// NOTE that passing nil or an empty list of namespaces in GenerateAndServeCRMetrics will result in an error.
	ns, err := kubemetrics.GetNamespacesForMetrics(operatorNs)
	if err != nil {
		return err
	}

	setupLog.Info("serving metrics", "GVK", filteredGVK, "namespace", ns)
	// Generate and serve custom resource specific metrics.
	return kubemetrics.GenerateAndServeCRMetrics(cfg, ns, filteredGVK, metricsHost, operatorMetricsPort)
}

// getCRTConfiguration creates the client used for configuration and
// returns the loaded crt configuration
func getCRTConfiguration(config *rest.Config) (*configuration.Config, error) {
	// create client that will be used for retrieving the member operator config maps
	cl, err := client.New(config, client.Options{})
	if err != nil {
		return nil, err
	}

	return configuration.LoadConfig(cl)
}<|MERGE_RESOLUTION|>--- conflicted
+++ resolved
@@ -10,7 +10,6 @@
 	"strings"
 
 	"github.com/codeready-toolchain/member-operator/pkg/autoscaler"
-
 	api "github.com/codeready-toolchain/api/pkg/apis"
 	"github.com/codeready-toolchain/member-operator/pkg/apis"
 	"github.com/codeready-toolchain/member-operator/pkg/che"
@@ -24,6 +23,7 @@
 	"github.com/codeready-toolchain/member-operator/version"
 	"github.com/codeready-toolchain/toolchain-common/pkg/cluster"
 	"github.com/codeready-toolchain/toolchain-common/pkg/controller/toolchaincluster"
+
 	// Import all Kubernetes client auth plugins (e.g. Azure, GCP, OIDC, etc.)
 	"github.com/operator-framework/operator-sdk/pkg/k8sutil"
 	kubemetrics "github.com/operator-framework/operator-sdk/pkg/kube-metrics"
@@ -239,22 +239,18 @@
 			setupLog.Info("Skipping deployment of users' pods webhook")
 		}
 
-<<<<<<< HEAD
 		if crtConfig.DoDeployAutoscalingBuffer() {
-			log.Info("(Re)Deploying autoscaling buffer")
+			setupLog.Info("(Re)Deploying autoscaling buffer")
 			if err := autoscaler.Deploy(mgr.GetClient(), mgr.GetScheme(), namespace, crtConfig.GetAutoscalerBufferSizeNodeSizeRatio()); err != nil {
-				log.Error(err, "cannot deploy autoscaling buffer")
+				setupLog.Error(err, "cannot deploy autoscaling buffer")
 				os.Exit(1)
 			}
-			log.Info("(Re)Deployed autoscaling buffer")
+			setupLog.Info("(Re)Deployed autoscaling buffer")
 		} else {
-			log.Info("Skipping deployment of autoscaling buffer")
-		}
-
-		log.Info("Starting ToolchainCluster health checks.")
-=======
+			setupLog.Info("Skipping deployment of autoscaling buffer")
+		}
+
 		setupLog.Info("Starting ToolchainCluster health checks.")
->>>>>>> 9bda72a7
 		toolchaincluster.StartHealthChecks(mgr, namespace, stopChannel, crtConfig.GetClusterHealthCheckPeriod())
 
 		// create or update Member status during the operator deployment
