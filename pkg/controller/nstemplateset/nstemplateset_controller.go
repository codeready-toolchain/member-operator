--- conflicted
+++ resolved
@@ -325,13 +325,7 @@
 	if err := r.setStatusProvisioning(nsTmplSet, fmt.Sprintf("provisioning the '-%s' namespace", tcNamespace.Type)); err != nil {
 		return err
 	}
-<<<<<<< HEAD
-=======
-
-	params := map[string]string{"USERNAME": username}
-
 	// create namespace before created inner resources because creating the namespace may take some time
->>>>>>> 82b3f60f
 	if userNamespace == nil {
 		return r.ensureNamespaceResource(logger, nsTmplSet, tcNamespace)
 	}
@@ -402,28 +396,22 @@
 		}
 	}
 
-<<<<<<< HEAD
-	_, err = template.NewProcessor(r.client, r.scheme).Apply(newObjs)
-=======
-	for _, rawObj := range objs {
+	tmplProcessor := template.NewProcessor(r.client, r.scheme)
+	for _, rawObj := range newObjs {
 		acc, err := meta.Accessor(rawObj.Object)
 		if err != nil {
 			return r.wrapErrorWithStatusUpdate(logger, nsTmplSet, r.setStatusNamespaceProvisionFailed, err, "unable to get meta.Interface of the object '%s' in the namespace '%s'", rawObj.Raw, nsName)
 		}
-
-		// set labels
+		// add the "toolchain.dev.openshift.com/provider: codeready-toolchain" label on all objects
 		labels := acc.GetLabels()
 		if labels == nil {
 			labels = make(map[string]string)
 		}
 		labels[toolchainv1alpha1.ProviderLabelKey] = toolchainv1alpha1.ProviderLabelValue
-
 		acc.SetLabels(labels)
 	}
-
-	_, err = tmplProcessor.Apply(objs)
-
->>>>>>> 82b3f60f
+	_, err = tmplProcessor.Apply(newObjs)
+
 	if err != nil {
 		return r.wrapErrorWithStatusUpdate(logger, nsTmplSet, r.setStatusNamespaceProvisionFailed, err, "failed to provision namespace '%s' with required resources", nsName)
 	}
