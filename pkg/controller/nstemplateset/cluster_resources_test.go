package nstemplateset

import (
	"context"
	"errors"
	"fmt"
	"testing"
	"time"

	"github.com/codeready-toolchain/member-operator/pkg/apis"
	. "github.com/codeready-toolchain/member-operator/test"
	"github.com/codeready-toolchain/toolchain-common/pkg/test"
	quotav1 "github.com/openshift/api/quota/v1"
	"github.com/stretchr/testify/assert"
	"github.com/stretchr/testify/require"
	"k8s.io/api/rbac/v1alpha1"
	"k8s.io/apimachinery/pkg/api/meta"
	"k8s.io/apimachinery/pkg/apis/meta/v1"
	"k8s.io/apimachinery/pkg/apis/meta/v1/unstructured"
	"k8s.io/apimachinery/pkg/runtime"
	"k8s.io/client-go/kubernetes/scheme"
	"sigs.k8s.io/controller-runtime/pkg/client"
	logf "sigs.k8s.io/controller-runtime/pkg/runtime/log"
)

func TestWatchedClusterResources(t *testing.T) {
	// given
	s := scheme.Scheme
	err := apis.AddToScheme(s)
	require.NoError(t, err)

	for _, watchedClusterRes := range watchedClusterResources {
		johnyObject := watchedClusterRes.object.DeepCopyObject()
		objAccessor, err := meta.Accessor(johnyObject)
		require.NoError(t, err)
		objAccessor.SetLabels(map[string]string{"toolchain.dev.openshift.com/owner": "johny"})
		objAccessor.SetName("johny-object")

		johnyObject2 := watchedClusterRes.object.DeepCopyObject()
		objAccessor2, err := meta.Accessor(johnyObject2)
		require.NoError(t, err)
		objAccessor2.SetLabels(map[string]string{"toolchain.dev.openshift.com/owner": "johny"})
		objAccessor2.SetName("johny-object-2")

		anotherObject := watchedClusterRes.object.DeepCopyObject()
		anotherObjAccessor, err := meta.Accessor(anotherObject)
		require.NoError(t, err)
		anotherObjAccessor.SetLabels(map[string]string{"toolchain.dev.openshift.com/owner": "another"})
		anotherObjAccessor.SetName("another-object")
		namespace := newNamespace("basic", "johny", "code")

		t.Run("listExistingResources should return one resource of gvk "+watchedClusterRes.gvk.String(), func(t *testing.T) {
			// given
			fakeClient := test.NewFakeClient(t, anotherObject, johnyObject, namespace)

			// when
			existingResources, err := watchedClusterRes.listExistingResources(fakeClient, "johny")

			// then
			require.NoError(t, err)
			require.Len(t, existingResources, 1)
			assert.Equal(t, johnyObject, existingResources[0])
		})

		t.Run("listExistingResources should return two resources of gvk "+watchedClusterRes.gvk.String(), func(t *testing.T) {
			// given
			fakeClient := test.NewFakeClient(t, anotherObject, johnyObject, johnyObject2, namespace)

			// when
			existingResources, err := watchedClusterRes.listExistingResources(fakeClient, "johny")

			// then
			require.NoError(t, err)
			require.Len(t, existingResources, 2)
			assert.Equal(t, johnyObject, existingResources[0])
			assert.Equal(t, johnyObject2, existingResources[1])
		})

		t.Run("listExistingResources should return not return any resource of gvk "+watchedClusterRes.gvk.String(), func(t *testing.T) {
			// given
			fakeClient := test.NewFakeClient(t, anotherObject, namespace)

			// when
			existingResources, err := watchedClusterRes.listExistingResources(fakeClient, "johny")

			// then
			require.NoError(t, err)
			require.Len(t, existingResources, 0)
		})

		t.Run("listExistingResources should return an error when listing resources of gvk "+watchedClusterRes.gvk.String(), func(t *testing.T) {
			// given
			fakeClient := test.NewFakeClient(t, anotherObject, johnyObject)
			fakeClient.MockList = func(ctx context.Context, list runtime.Object, opts ...client.ListOption) error {
				return fmt.Errorf("some error")
			}

			// when
			existingResources, err := watchedClusterRes.listExistingResources(fakeClient, "johny")

			// then
			require.Error(t, err)
			require.Len(t, existingResources, 0)
		})
	}

	t.Run("verify ClusteResourceQuota is in watchedClusterResources", func(t *testing.T) {
		// given
		clusterResource := watchedClusterResources[0]

		// then
		assert.Equal(t, &quotav1.ClusterResourceQuota{}, clusterResource.object)
		assert.Equal(t, quotav1.GroupVersion.WithKind("ClusterResourceQuota"), clusterResource.gvk)
	})
}

func TestEnsureClusterResourcesOK(t *testing.T) {

	logf.SetLogger(logf.ZapLogger(true))
	// given
	username := "johnsmith"
	namespaceName := "toolchain-member"
	nsTmplSet := newNSTmplSet(namespaceName, username, "advanced", withNamespaces("dev"), withClusterResources())

	t.Run("should create only CRQ and set status to provisioning", func(t *testing.T) {
		// given
		manager, fakeClient := prepareClusterResourcesManager(t, nsTmplSet)

		// when
		createdOrUpdated, err := manager.ensure(log, nsTmplSet)

		// then
		require.NoError(t, err)
		assert.True(t, createdOrUpdated)
		AssertThatNSTemplateSet(t, namespaceName, username, fakeClient).
			HasFinalizer().
			HasConditions(Provisioning())
		AssertThatCluster(t, fakeClient).
			HasResource("for-"+username, &quotav1.ClusterResourceQuota{}).
			HasNoResource(username+"-tekton-view", &v1alpha1.ClusterRoleBinding{})
	})

	t.Run("should not create ClusterResource objects when the field is nil", func(t *testing.T) {
		// given
		nsTmplSet := newNSTmplSet(namespaceName, username, "advanced", withNamespaces("dev"))
		manager, fakeClient := prepareClusterResourcesManager(t, nsTmplSet)

		// when
		createdOrUpdated, err := manager.ensure(log, nsTmplSet)

		// then
		require.NoError(t, err)
		assert.False(t, createdOrUpdated)
		AssertThatNSTemplateSet(t, namespaceName, username, fakeClient).
			HasFinalizer().
			HasSpecNamespaces("dev").
			HasNoConditions()
	})

	t.Run("should create only one CRQ when the template contains two CRQs", func(t *testing.T) {
		// given
		nsTmplSet := newNSTmplSet(namespaceName, username, "withemptycrq", withNamespaces("dev"), withClusterResources())
		manager, fakeClient := prepareClusterResourcesManager(t, nsTmplSet)

		// when
		createdOrUpdated, err := manager.ensure(log, nsTmplSet)

		// then
		require.NoError(t, err)
		assert.True(t, createdOrUpdated)
		AssertThatNSTemplateSet(t, namespaceName, username, fakeClient).
			HasFinalizer().
			HasConditions(Provisioning())
		AssertThatCluster(t, fakeClient).
			HasResource("for-"+username, &quotav1.ClusterResourceQuota{}).
			HasNoResource("for-empty", &quotav1.ClusterResourceQuota{}).
			HasNoResource(username+"-tekton-view", &v1alpha1.ClusterRoleBinding{})

		t.Run("should create the second CRQ when the first one is already created but still not ClusterRoleBinding", func(t *testing.T) {
			// when
			createdOrUpdated, err := manager.ensure(log, nsTmplSet)

			// then
			require.NoError(t, err)
			assert.True(t, createdOrUpdated)
			AssertThatNSTemplateSet(t, namespaceName, username, fakeClient).
				HasFinalizer().
				HasConditions(Provisioning())
			AssertThatCluster(t, fakeClient).
				HasResource("for-"+username, &quotav1.ClusterResourceQuota{}).
				HasResource("for-empty", &quotav1.ClusterResourceQuota{}).
				HasNoResource(username+"-tekton-view", &v1alpha1.ClusterRoleBinding{})

			t.Run("should create ClusterRoleBinding when both CRQs are created", func(t *testing.T) {
				// when
				createdOrUpdated, err := manager.ensure(log, nsTmplSet)

				// then
				require.NoError(t, err)
				assert.True(t, createdOrUpdated)
				AssertThatNSTemplateSet(t, namespaceName, username, fakeClient).
					HasFinalizer().
					HasConditions(Provisioning())
				AssertThatCluster(t, fakeClient).
					HasResource("for-"+username, &quotav1.ClusterResourceQuota{}).
					HasResource("for-empty", &quotav1.ClusterResourceQuota{}).
					HasResource(username+"-tekton-view", &v1alpha1.ClusterRoleBinding{})
			})
		})
	})

	t.Run("should not do anything when the CRQ and CRB are already created", func(t *testing.T) {
		// given
		nsTmplSet := newNSTmplSet(namespaceName, username, "advanced", withNamespaces("dev"), withClusterResources(), withConditions(Provisioned()))
		crq := newClusterResourceQuota(username, "advanced")
		crb := newTektonClusterRoleBinding(username, "advanced")
		manager, fakeClient := prepareClusterResourcesManager(t, nsTmplSet, crq, crb)

		// when
		createdOrUpdated, err := manager.ensure(log, nsTmplSet)

		// then
		require.NoError(t, err)
		assert.False(t, createdOrUpdated)
		AssertThatNSTemplateSet(t, namespaceName, username, fakeClient).
			HasFinalizer().
			HasConditions(Provisioned())
		AssertThatCluster(t, fakeClient).
			HasResource("for-"+username, &quotav1.ClusterResourceQuota{}).
			HasResource(username+"-tekton-view", &v1alpha1.ClusterRoleBinding{})

	})
}

func TestEnsureClusterResourcesFail(t *testing.T) {
	logf.SetLogger(logf.ZapLogger(true))

	// given
	username := "johnsmith"
	namespaceName := "toolchain-member"
	nsTmplSet := newNSTmplSet(namespaceName, username, "advanced", withNamespaces("dev"), withClusterResources())

	t.Run("fail to list cluster resources", func(t *testing.T) {
		// given
		manager, fakeClient := prepareClusterResourcesManager(t, nsTmplSet)
		fakeClient.MockList = func(ctx context.Context, list runtime.Object, opts ...client.ListOption) error {
			return errors.New("unable to list cluster resources")
		}

		// when
		_, err := manager.ensure(log, nsTmplSet)

		// then
		require.Error(t, err)
		assert.Contains(t, err.Error(), "unable to list cluster resources")
		AssertThatNSTemplateSet(t, namespaceName, username, fakeClient).
			HasFinalizer().
			HasConditions(UnableToProvisionClusterResources("unable to list cluster resources"))
	})

	t.Run("fail to get template containing cluster resources", func(t *testing.T) {
		// given
		nsTmplSet := newNSTmplSet(namespaceName, username, "fail", withNamespaces("dev"), withClusterResources())
		manager, fakeClient := prepareClusterResourcesManager(t, nsTmplSet)

		// when
		_, err := manager.ensure(log, nsTmplSet)

		// then
		require.Error(t, err)
		assert.Contains(t, err.Error(), "failed to retrieve template")
		AssertThatNSTemplateSet(t, namespaceName, username, fakeClient).
			HasFinalizer().
			HasConditions(UnableToProvisionClusterResources("failed to retrieve template"))
	})

	t.Run("fail to create cluster resources", func(t *testing.T) {
		// given
		manager, fakeClient := prepareClusterResourcesManager(t, nsTmplSet)
		fakeClient.MockCreate = func(ctx context.Context, obj runtime.Object, opts ...client.CreateOption) error {
			return fmt.Errorf("some error")
		}

		// when
		_, err := manager.ensure(log, nsTmplSet)

		// then
		require.Error(t, err)
		assert.Contains(t, err.Error(), "failed to create missing cluster resource of GVK 'quota.openshift.io/v1, Kind=ClusterResourceQuota'")
		AssertThatNSTemplateSet(t, namespaceName, username, fakeClient).
			HasFinalizer().
			HasConditions(UnableToProvisionClusterResources(
				"failed to apply watched cluster resource of type 'quota.openshift.io/v1, Kind=ClusterResourceQuota'"))
	})
}

func TestDeleteClusterResources(t *testing.T) {

	username := "johnsmith"
	namespaceName := "toolchain-member"
	crq := newClusterResourceQuota(username, "advanced")
	//cr := newTektonClusterRole(username, "12345bb", "advanced", "ClusterTask")
	crb := newTektonClusterRoleBinding(username, "advanced")
	nsTmplSet := newNSTmplSet(namespaceName, username, "advanced", withNamespaces("dev", "code"), withDeletionTs(), withClusterResources())

	t.Run("delete only ClusterResourceQuota", func(t *testing.T) {
		// given
		manager, cl := prepareClusterResourcesManager(t, nsTmplSet, crq, crb)

		// when
		deleted, err := manager.delete(log, nsTmplSet)

		// then
		require.NoError(t, err)
		assert.True(t, deleted)
		AssertThatCluster(t, cl).
			HasNoResource("for-"+username, &quotav1.ClusterResourceQuota{}).
			HasResource(username+"-tekton-view", &v1alpha1.ClusterRoleBinding{})

		t.Run("delete ClusterRoleBinding since CRQ is already deleted", func(t *testing.T) {
			// when
			deleted, err := manager.delete(log, nsTmplSet)

			// then
			require.NoError(t, err)
			assert.True(t, deleted)
			AssertThatCluster(t, cl).
				HasNoResource("for-"+username, &quotav1.ClusterResourceQuota{}).
				HasNoResource(username+"-tekton-view", &v1alpha1.ClusterRoleBinding{})
		})
	})

	t.Run("should delete only one ClusterResourceQuota even when tier contains more ", func(t *testing.T) {
		// given
		nsTmplSet := newNSTmplSet(namespaceName, username, "withemptycrq", withNamespaces("dev"), withClusterResources())
		crq := newClusterResourceQuota(username, "withemptycrq")
		emptyCrq := newClusterResourceQuota("empty", "withemptycrq")
		manager, cl := prepareClusterResourcesManager(t, nsTmplSet, crq, emptyCrq, crb)

		// when
		deleted, err := manager.delete(log, nsTmplSet)

		// then
		require.NoError(t, err)
		assert.True(t, deleted)
		AssertThatCluster(t, cl).
			HasNoResource("for-"+username, &quotav1.ClusterResourceQuota{}).
			HasResource("for-empty", &quotav1.ClusterResourceQuota{}).
			HasResource(username+"-tekton-view", &v1alpha1.ClusterRoleBinding{})

		t.Run("delete the for-empty CRQ since it's the last one to be deleted", func(t *testing.T) {
			// when
			deleted, err := manager.delete(log, nsTmplSet)

			// then
			require.NoError(t, err)
			assert.True(t, deleted)
			AssertThatCluster(t, cl).
				HasNoResource("for-"+username, &quotav1.ClusterResourceQuota{}).
				HasNoResource("for-empty", &quotav1.ClusterResourceQuota{}).
				HasResource(username+"-tekton-view", &v1alpha1.ClusterRoleBinding{})
		})
	})

	t.Run("delete the second ClusterResourceQuota since the first one has deletion timestamp set", func(t *testing.T) {
		// given
		nsTmplSet := newNSTmplSet(namespaceName, username, "withemptycrq", withNamespaces("dev"), withClusterResources())
		crq := newClusterResourceQuota(username, "withemptycrq")
		deletionTS := v1.NewTime(time.Now())
		crq.SetDeletionTimestamp(&deletionTS)
		emptyCrq := newClusterResourceQuota("empty", "withemptycrq")
		manager, cl := prepareClusterResourcesManager(t, nsTmplSet, crq, emptyCrq)

		// when
		deleted, err := manager.delete(log, nsTmplSet)

		// then
		require.NoError(t, err)
		assert.True(t, deleted)
		AssertThatCluster(t, cl).
			HasResource("for-"+username, &quotav1.ClusterResourceQuota{}, HasDeletionTimestamp()).
			HasNoResource("for-empty", &quotav1.ClusterResourceQuota{})
	})

	t.Run("should not do anything when there is nothing to be deleted", func(t *testing.T) {
		// given
		manager, cl := prepareClusterResourcesManager(t, nsTmplSet)

		// when
		deleted, err := manager.delete(log, nsTmplSet)

		// then
		require.NoError(t, err)
		assert.False(t, deleted)
		AssertThatCluster(t, cl).
			HasNoResource("for-"+username, &quotav1.ClusterResourceQuota{})
	})

	t.Run("failed to delete CRQ", func(t *testing.T) {
		// given
		manager, cl := prepareClusterResourcesManager(t, nsTmplSet, crq)
		cl.MockDelete = func(ctx context.Context, obj runtime.Object, opts ...client.DeleteOption) error {
			return fmt.Errorf("mock error")
		}

		// when
		deleted, err := manager.delete(log, nsTmplSet)

		// then
		require.Error(t, err)
		assert.False(t, deleted)
		assert.Equal(t, "failed to delete cluster resource 'for-johnsmith': mock error", err.Error())
		AssertThatNSTemplateSet(t, namespaceName, username, cl).
			HasFinalizer(). // finalizer was not added and nothing else was done
			HasConditions(UnableToTerminate("mock error"))
	})
}

func TestPromoteClusterResources(t *testing.T) {

	logf.SetLogger(logf.ZapLogger(true))
	// given
	username := "johnsmith"
	namespaceName := "toolchain-member"
	//cr := newTektonClusterRole(username, "12345bb", "advanced", "ClusterTask")
	crb := newTektonClusterRoleBinding(username, "advanced")

	t.Run("success", func(t *testing.T) {

		t.Run("upgrade from advanced to team tier by changing only the CRQ", func(t *testing.T) {
			// given
			nsTmplSet := newNSTmplSet(namespaceName, username, "team", withNamespaces("dev"), withClusterResources())
			crq := newClusterResourceQuota(username, "advanced")
			crb := newTektonClusterRoleBinding(username, "advanced")
			manager, cl := prepareClusterResourcesManager(t, nsTmplSet, crq, crb)

			// when
			updated, err := manager.ensure(log, nsTmplSet)

			// then
			require.NoError(t, err)
			assert.True(t, updated)
			AssertThatNSTemplateSet(t, namespaceName, username, cl).
				HasFinalizer().
				HasConditions(Updating())
			AssertThatCluster(t, cl).
				HasResource("for-"+username, &quotav1.ClusterResourceQuota{},
					WithLabel("toolchain.dev.openshift.com/templateref", "team-clusterresources-12345bb"),
					WithLabel("toolchain.dev.openshift.com/tier", "team"),
					Containing(`"limits.cpu":"4","limits.memory":"15Gi"`)).
				HasResource(username+"-tekton-view", &v1alpha1.ClusterRoleBinding{},
					WithLabel("toolchain.dev.openshift.com/tier", "advanced"))

			t.Run("upgrade from advanced to team tier by changing only the CRB since CRQ is already changed", func(t *testing.T) {
				// when
				updated, err := manager.ensure(log, nsTmplSet)

				// then
				require.NoError(t, err)
				assert.True(t, updated)
				AssertThatNSTemplateSet(t, namespaceName, username, cl).
					HasFinalizer().
					HasConditions(Updating())
				AssertThatCluster(t, cl).
					HasResource("for-"+username, &quotav1.ClusterResourceQuota{},
						WithLabel("toolchain.dev.openshift.com/tier", "team"),
						Containing(`"limits.cpu":"4","limits.memory":"15Gi"`)).
					HasResource(username+"-tekton-view", &v1alpha1.ClusterRoleBinding{},
						WithLabel("toolchain.dev.openshift.com/tier", "team"))
			})
		})

		t.Run("downgrade from advanced to basic tier by removing CRQ", func(t *testing.T) {
			// given
			nsTmplSet := newNSTmplSet(namespaceName, username, "basic", withNamespaces("dev"))
			// create namespace (and assume it is complete since it has the expected revision number)
			crq := newClusterResourceQuota(username, "advanced")
			manager, cl := prepareClusterResourcesManager(t, nsTmplSet, crq, crb)

			// when
			updated, err := manager.ensure(log, nsTmplSet)

			// then
			require.NoError(t, err)
			assert.True(t, updated)
			AssertThatNSTemplateSet(t, namespaceName, username, cl).
				HasFinalizer().
				HasConditions(Updating())
			AssertThatCluster(t, cl).
				HasNoResource("for-"+username, &quotav1.ClusterResourceQuota{}). // no cluster resources in 'basic` tier
				HasResource(username+"-tekton-view", &v1alpha1.ClusterRoleBinding{})

			t.Run("downgrade from advanced to basic tier by removing CRB since CRQ is already removed", func(t *testing.T) {
				// when
				updated, err := manager.ensure(log, nsTmplSet)

				// then
				require.NoError(t, err)
				assert.True(t, updated)
				AssertThatNSTemplateSet(t, namespaceName, username, cl).
					HasFinalizer().
					HasConditions(Updating())
				AssertThatCluster(t, cl).
					HasNoResource("for-"+username, &quotav1.ClusterResourceQuota{}). // no cluster resources in 'basic` tier
					HasNoResource(username+"-tekton-view", &v1alpha1.ClusterRoleBinding{})
			})
		})

		t.Run("delete redundant cluster resources when ClusterResources field is nil in NSTemplateSet", func(t *testing.T) {
			// given 'advanced' NSTemplate only has a cluster resource
			nsTmplSet := newNSTmplSet(namespaceName, username, "withemptycrq") // no cluster resources, so the "advancedCRQ" should be deleted even if the tier contains the "advancedCRQ"
			crq := newClusterResourceQuota(username, "advanced")
			manager, cl := prepareClusterResourcesManager(t, nsTmplSet, crq)

			// when
			updated, err := manager.ensure(log, nsTmplSet)

			// then
			require.NoError(t, err)
			assert.True(t, updated)
			AssertThatNSTemplateSet(t, namespaceName, username, cl).
				HasFinalizer().
				HasConditions(Updating())
			AssertThatCluster(t, cl).
				HasNoResource("for-"+username, &quotav1.ClusterResourceQuota{}). // resources were deleted
				HasNoResource("tekton-view-for-"+username, &v1alpha1.ClusterRole{}).
				HasNoResource(username+"-tekton-view", &v1alpha1.ClusterRoleBinding{})
		})

		t.Run("upgrade from basic to advanced by creating only CRQ", func(t *testing.T) {
			// given
			nsTmplSet := newNSTmplSet(namespaceName, username, "advanced", withClusterResources())
			manager, cl := prepareClusterResourcesManager(t, nsTmplSet)

			// when
			updated, err := manager.ensure(log, nsTmplSet)

			// then
			require.NoError(t, err)
			assert.True(t, updated)
			AssertThatNSTemplateSet(t, namespaceName, username, cl).
				HasFinalizer().
				HasConditions(Provisioning())
			AssertThatCluster(t, cl).
				HasResource("for-"+username, &quotav1.ClusterResourceQuota{},
					WithLabel("toolchain.dev.openshift.com/templateref", "advanced-clusterresources-12345bb"),
					WithLabel("toolchain.dev.openshift.com/tier", "advanced"),
					Containing(`"limits.cpu":"2","limits.memory":"10Gi"`)).
				HasNoResource(username+"-tekton-view", &v1alpha1.ClusterRoleBinding{})

			t.Run("upgrade from basic to advanced by creating CRB since CRQ is already created", func(t *testing.T) {
				// when
				updated, err := manager.ensure(log, nsTmplSet)

				// then
				require.NoError(t, err)
				assert.True(t, updated)
				AssertThatNSTemplateSet(t, namespaceName, username, cl).
					HasFinalizer().
					HasConditions(Provisioning())
				AssertThatCluster(t, cl).
					HasResource("for-"+username, &quotav1.ClusterResourceQuota{},
						WithLabel("toolchain.dev.openshift.com/tier", "advanced"),
						Containing(`"limits.cpu":"2","limits.memory":"10Gi"`)).
					HasResource(username+"-tekton-view", &v1alpha1.ClusterRoleBinding{},
						WithLabel("toolchain.dev.openshift.com/tier", "advanced"))
			})
		})

		t.Run("no redundant cluster resources to be deleted for the given user", func(t *testing.T) {
			// given
			nsTmplSet := newNSTmplSet(namespaceName, username, "advanced", withConditions(Provisioned()), withClusterResources())
			anotherNsTmplSet := newNSTmplSet(namespaceName, "another-user", "basic")
			advancedCRQ := newClusterResourceQuota(username, "advanced")
			anotherCRQ := newClusterResourceQuota("another-user", "basic")
			anotherCrb := newTektonClusterRoleBinding("another", "basic")
			manager, cl := prepareClusterResourcesManager(t, anotherNsTmplSet, anotherCRQ, nsTmplSet, advancedCRQ, anotherCrb, crb)

			// when
			updated, err := manager.ensure(log, nsTmplSet)

			// then
			require.NoError(t, err)
			assert.False(t, updated)
			AssertThatNSTemplateSet(t, namespaceName, username, cl).
				HasFinalizer().
				HasConditions(Provisioned())
			AssertThatCluster(t, cl).
<<<<<<< HEAD
				HasResource("for-"+username, &quotav1.ClusterResourceQuota{}).
				HasResource("for-another-user", &quotav1.ClusterResourceQuota{}).
				HasResource(username+"-tekton-view", &v1alpha1.ClusterRoleBinding{}).
				HasResource("another-tekton-view", &v1alpha1.ClusterRoleBinding{})
		})

		t.Run("cluster resources should be deleted since it doesn't contain clusterResources template", func(t *testing.T) {
			// given
			nsTmplSet := newNSTmplSet(namespaceName, username, "advanced", withConditions(Provisioned())) // no cluster resources template, so the cluster resources should be deleted
=======
				HasResource("for-"+username, &quotav1.ClusterResourceQuota{})
		})

		t.Run("cluster resource quota should be deleted for the given user", func(t *testing.T) {
			// given
			nsTmplSet := newNSTmplSet(namespaceName, username, "advanced", withConditions(Provisioned()))
>>>>>>> 13689fcd
			anotherNsTmplSet := newNSTmplSet(namespaceName, "another-user", "basic")
			advancedCRQ := newClusterResourceQuota(username, "advanced")
			anotherCRQ := newClusterResourceQuota("another-user", "basic")
			manager, cl := prepareClusterResourcesManager(t, anotherNsTmplSet, anotherCRQ, nsTmplSet, advancedCRQ)

			// when
			updated, err := manager.ensure(log, nsTmplSet)

			// then
			require.NoError(t, err)
			assert.True(t, updated)
			AssertThatNSTemplateSet(t, namespaceName, username, cl).
				HasFinalizer().
				HasConditions(Updating())
			AssertThatCluster(t, cl).
<<<<<<< HEAD
				HasNoResource("another-user", &quotav1.ClusterResourceQuota{})
=======
				HasNoResource("for-"+username, &quotav1.ClusterResourceQuota{})
>>>>>>> 13689fcd
		})

		t.Run("delete only one redundant cluster resource during one call", func(t *testing.T) {
			// given 'advanced' NSTemplate only has a cluster resource
			nsTmplSet := newNSTmplSet(namespaceName, username, "basic") // no cluster resources, so the "advancedCRQ" should be deleted
			advancedCRQ := newClusterResourceQuota(username, "withemptycrq")
			anotherCRQ := newClusterResourceQuota(username, "withemptycrq")
			crb := newTektonClusterRoleBinding(username, "withemptycrq")
			anotherCRQ.Name = "for-empty"
			manager, cl := prepareClusterResourcesManager(t, nsTmplSet, advancedCRQ, anotherCRQ, crb)

			// when
			updated, err := manager.ensure(log, nsTmplSet)

			// then
			require.NoError(t, err)
			assert.True(t, updated)
			AssertThatNSTemplateSet(t, namespaceName, username, cl).
				HasFinalizer().
				HasConditions(Updating()) //
			quotas := &quotav1.ClusterResourceQuotaList{}
			err = cl.List(context.TODO(), quotas, &client.ListOptions{})
			require.NoError(t, err)
			assert.Len(t, quotas.Items, 1)
			AssertThatCluster(t, cl).
				HasResource(username+"-tekton-view", &v1alpha1.ClusterRoleBinding{})

			t.Run("it should delete the second for-empty CRQ since it's the last one", func(t *testing.T) {
				// when - should delete the second ClusterResourceQuota
				updated, err = manager.ensure(log, nsTmplSet)

				// then
				require.NoError(t, err)
				assert.True(t, updated)
				err = cl.List(context.TODO(), quotas, &client.ListOptions{})
				require.NoError(t, err)
				assert.Len(t, quotas.Items, 0)
				AssertThatCluster(t, cl).
					HasResource(username+"-tekton-view", &v1alpha1.ClusterRoleBinding{})

				t.Run("it should delete the CRB since both CRQs are already removed", func(t *testing.T) {
					// when - should delete the second ClusterResourceQuota
					updated, err = manager.ensure(log, nsTmplSet)

					// then
					require.NoError(t, err)
					assert.True(t, updated)
					err = cl.List(context.TODO(), quotas, &client.ListOptions{})
					require.NoError(t, err)
					assert.Len(t, quotas.Items, 0)
					roleBindings := &v1alpha1.ClusterRoleBindingList{}
					err = cl.List(context.TODO(), roleBindings, &client.ListOptions{})
					require.NoError(t, err)
					assert.Len(t, roleBindings.Items, 0)
				})
			})
		})
	})

	t.Run("failure", func(t *testing.T) {

		t.Run("promotion to another tier fails because it cannot list current resources", func(t *testing.T) {
			// given
			nsTmplSet := newNSTmplSet(namespaceName, username, "basic", withNamespaces("dev"), withConditions(Updating()))
			crq := newClusterResourceQuota(username, "fail")
			manager, cl := prepareClusterResourcesManager(t, nsTmplSet, crq, crb)
			cl.MockList = func(ctx context.Context, list runtime.Object, opts ...client.ListOption) error {
				return fmt.Errorf("some error")
			}

			// when
			_, err := manager.ensure(log, nsTmplSet)

			// then
			require.Error(t, err)
			AssertThatNSTemplateSet(t, namespaceName, username, cl).
				HasFinalizer().
				HasConditions(UpdateFailed("some error"))
			AssertThatCluster(t, cl).
<<<<<<< HEAD
				HasResource("for-"+username, &quotav1.ClusterResourceQuota{}).
				HasResource(username+"-tekton-view", &v1alpha1.ClusterRoleBinding{})
=======
				HasResource("for-"+username, &quotav1.ClusterResourceQuota{},
					WithLabel("toolchain.dev.openshift.com/templateref", "fail-clusterresources-12345bb"),
					WithLabel("toolchain.dev.openshift.com/tier", "fail"))
>>>>>>> 13689fcd
		})

		t.Run("fail to downgrade from advanced to basic tier", func(t *testing.T) {
			// given
			nsTmplSet := newNSTmplSet(namespaceName, username, "basic", withNamespaces("dev"))
			crq := newClusterResourceQuota(username, "advanced")
			manager, cl := prepareClusterResourcesManager(t, nsTmplSet, crq, crb)
			cl.MockDelete = func(ctx context.Context, obj runtime.Object, opts ...client.DeleteOption) error {
				return fmt.Errorf("some error")
			}

			// when
			updated, err := manager.ensure(log, nsTmplSet)

			// then
			require.Error(t, err)
			assert.False(t, updated)
			AssertThatNSTemplateSet(t, namespaceName, username, cl).
				HasFinalizer().
				HasConditions(UpdateFailed(
					"failed to delete an existing redundant cluster resource of name 'for-johnsmith' and gvk 'quota.openshift.io/v1, Kind=ClusterResourceQuota': some error"))
			AssertThatCluster(t, cl).
				HasResource("for-"+username, &quotav1.ClusterResourceQuota{},
<<<<<<< HEAD
					WithLabel("toolchain.dev.openshift.com/tier", "advanced")).
				HasResource(username+"-tekton-view", &v1alpha1.ClusterRoleBinding{},
=======
					WithLabel("toolchain.dev.openshift.com/templateref", "advanced-clusterresources-12345bb"),
>>>>>>> 13689fcd
					WithLabel("toolchain.dev.openshift.com/tier", "advanced"))
		})
	})
}

func TestRetainFunctions(t *testing.T) {
	// given
	clusterRole := runtime.RawExtension{Object: &unstructured.Unstructured{
		Object: map[string]interface{}{
			"kind":       "ClusterRole",
			"apiVersion": "rbac.authorization.k8s.io/v1alpha1",
		}}}

	namespace := runtime.RawExtension{Object: &unstructured.Unstructured{
		Object: map[string]interface{}{
			"kind":       "Namespace",
			"apiVersion": "v1",
		}}}
	clusterResQuota := runtime.RawExtension{Object: &unstructured.Unstructured{
		Object: map[string]interface{}{
			"kind":       "ClusterResourceQuota",
			"apiVersion": "quota.openshift.io/v1",
		}}}
	clusterRoleBinding := runtime.RawExtension{Object: &unstructured.Unstructured{
		Object: map[string]interface{}{
			"kind":       "ClusterRoleBinding",
			"apiVersion": "rbac.authorization.k8s.io/v1alpha1",
		}}}

	t.Run("verify retainObjectsOfSameGVK function for ClusterRole", func(t *testing.T) {
		// given
		retain := retainObjectsOfSameGVK(v1alpha1.SchemeGroupVersion.WithKind("ClusterRole"))

		t.Run("should return false since the GVK doesn't match", func(t *testing.T) {
			for _, obj := range []runtime.RawExtension{namespace, clusterResQuota, clusterRoleBinding} {

				// when
				ok := retain(obj)

				// then
				assert.False(t, ok)

			}
		})

		t.Run("should return true since the GVK matches", func(t *testing.T) {

			// when
			ok := retain(clusterRole)

			// then
			assert.True(t, ok)
		})
	})
}<|MERGE_RESOLUTION|>--- conflicted
+++ resolved
@@ -335,6 +335,7 @@
 		nsTmplSet := newNSTmplSet(namespaceName, username, "withemptycrq", withNamespaces("dev"), withClusterResources())
 		crq := newClusterResourceQuota(username, "withemptycrq")
 		emptyCrq := newClusterResourceQuota("empty", "withemptycrq")
+		emptyCrq.Labels["toolchain.dev.openshift.com/owner"] = username
 		manager, cl := prepareClusterResourcesManager(t, nsTmplSet, crq, emptyCrq, crb)
 
 		// when
@@ -369,6 +370,7 @@
 		deletionTS := v1.NewTime(time.Now())
 		crq.SetDeletionTimestamp(&deletionTS)
 		emptyCrq := newClusterResourceQuota("empty", "withemptycrq")
+		emptyCrq.Labels["toolchain.dev.openshift.com/owner"] = username
 		manager, cl := prepareClusterResourcesManager(t, nsTmplSet, crq, emptyCrq)
 
 		// when
@@ -422,7 +424,6 @@
 	// given
 	username := "johnsmith"
 	namespaceName := "toolchain-member"
-	//cr := newTektonClusterRole(username, "12345bb", "advanced", "ClusterTask")
 	crb := newTektonClusterRoleBinding(username, "advanced")
 
 	t.Run("success", func(t *testing.T) {
@@ -430,9 +431,10 @@
 		t.Run("upgrade from advanced to team tier by changing only the CRQ", func(t *testing.T) {
 			// given
 			nsTmplSet := newNSTmplSet(namespaceName, username, "team", withNamespaces("dev"), withClusterResources())
+			codeNs := newNamespace("advanced", username, "code")
 			crq := newClusterResourceQuota(username, "advanced")
 			crb := newTektonClusterRoleBinding(username, "advanced")
-			manager, cl := prepareClusterResourcesManager(t, nsTmplSet, crq, crb)
+			manager, cl := prepareClusterResourcesManager(t, nsTmplSet, crq, crb, codeNs)
 
 			// when
 			updated, err := manager.ensure(log, nsTmplSet)
@@ -567,63 +569,58 @@
 			})
 		})
 
-		t.Run("no redundant cluster resources to be deleted for the given user", func(t *testing.T) {
-			// given
-			nsTmplSet := newNSTmplSet(namespaceName, username, "advanced", withConditions(Provisioned()), withClusterResources())
+		t.Run("with another user", func(t *testing.T) {
+			// given
 			anotherNsTmplSet := newNSTmplSet(namespaceName, "another-user", "basic")
 			advancedCRQ := newClusterResourceQuota(username, "advanced")
 			anotherCRQ := newClusterResourceQuota("another-user", "basic")
 			anotherCrb := newTektonClusterRoleBinding("another", "basic")
-			manager, cl := prepareClusterResourcesManager(t, anotherNsTmplSet, anotherCRQ, nsTmplSet, advancedCRQ, anotherCrb, crb)
-
-			// when
-			updated, err := manager.ensure(log, nsTmplSet)
-
-			// then
-			require.NoError(t, err)
-			assert.False(t, updated)
-			AssertThatNSTemplateSet(t, namespaceName, username, cl).
-				HasFinalizer().
-				HasConditions(Provisioned())
-			AssertThatCluster(t, cl).
-<<<<<<< HEAD
-				HasResource("for-"+username, &quotav1.ClusterResourceQuota{}).
-				HasResource("for-another-user", &quotav1.ClusterResourceQuota{}).
-				HasResource(username+"-tekton-view", &v1alpha1.ClusterRoleBinding{}).
-				HasResource("another-tekton-view", &v1alpha1.ClusterRoleBinding{})
-		})
-
-		t.Run("cluster resources should be deleted since it doesn't contain clusterResources template", func(t *testing.T) {
-			// given
-			nsTmplSet := newNSTmplSet(namespaceName, username, "advanced", withConditions(Provisioned())) // no cluster resources template, so the cluster resources should be deleted
-=======
-				HasResource("for-"+username, &quotav1.ClusterResourceQuota{})
-		})
-
-		t.Run("cluster resource quota should be deleted for the given user", func(t *testing.T) {
-			// given
-			nsTmplSet := newNSTmplSet(namespaceName, username, "advanced", withConditions(Provisioned()))
->>>>>>> 13689fcd
-			anotherNsTmplSet := newNSTmplSet(namespaceName, "another-user", "basic")
-			advancedCRQ := newClusterResourceQuota(username, "advanced")
-			anotherCRQ := newClusterResourceQuota("another-user", "basic")
-			manager, cl := prepareClusterResourcesManager(t, anotherNsTmplSet, anotherCRQ, nsTmplSet, advancedCRQ)
-
-			// when
-			updated, err := manager.ensure(log, nsTmplSet)
-
-			// then
-			require.NoError(t, err)
-			assert.True(t, updated)
-			AssertThatNSTemplateSet(t, namespaceName, username, cl).
-				HasFinalizer().
-				HasConditions(Updating())
-			AssertThatCluster(t, cl).
-<<<<<<< HEAD
-				HasNoResource("another-user", &quotav1.ClusterResourceQuota{})
-=======
-				HasNoResource("for-"+username, &quotav1.ClusterResourceQuota{})
->>>>>>> 13689fcd
+
+			t.Run("no redundant cluster resources to be deleted for the given user", func(t *testing.T) {
+				// given
+				nsTmplSet := newNSTmplSet(namespaceName, username, "advanced", withConditions(Provisioned()), withClusterResources())
+				manager, cl := prepareClusterResourcesManager(t, anotherNsTmplSet, anotherCRQ, nsTmplSet, advancedCRQ, anotherCrb, crb)
+
+				// when
+				updated, err := manager.ensure(log, nsTmplSet)
+
+				// then
+				require.NoError(t, err)
+				assert.False(t, updated)
+				AssertThatNSTemplateSet(t, namespaceName, username, cl).
+					HasFinalizer().
+					HasConditions(Provisioned())
+				AssertThatCluster(t, cl).
+					HasResource("for-"+username, &quotav1.ClusterResourceQuota{}).
+					HasResource("for-another-user", &quotav1.ClusterResourceQuota{}).
+					HasResource(username+"-tekton-view", &v1alpha1.ClusterRoleBinding{}).
+					HasResource("another-tekton-view", &v1alpha1.ClusterRoleBinding{})
+			})
+
+			t.Run("cluster resources should be deleted since it doesn't contain clusterResources template", func(t *testing.T) {
+				// given
+				nsTmplSet := newNSTmplSet(namespaceName, username, "advanced", withConditions(Provisioned()))
+				manager, cl := prepareClusterResourcesManager(t, anotherNsTmplSet, anotherCRQ, nsTmplSet, advancedCRQ, anotherCrb, crb)
+
+				// when - let remove everything
+				var err error
+				updated := true
+				for ;updated; updated, err = manager.ensure(log, nsTmplSet) {
+					require.NoError(t, err)
+				}
+
+				// then
+				require.NoError(t, err)
+				AssertThatNSTemplateSet(t, namespaceName, username, cl).
+					HasFinalizer().
+					HasConditions(Updating())
+				AssertThatCluster(t, cl).
+					HasNoResource("for-"+username, &quotav1.ClusterResourceQuota{}).
+					HasNoResource(username+"-tekton-view", &v1alpha1.ClusterRoleBinding{}).
+					HasResource("for-another-user", &quotav1.ClusterResourceQuota{}).
+					HasResource("another-tekton-view", &v1alpha1.ClusterRoleBinding{})
+
+			})
 		})
 
 		t.Run("delete only one redundant cluster resource during one call", func(t *testing.T) {
@@ -689,6 +686,7 @@
 			// given
 			nsTmplSet := newNSTmplSet(namespaceName, username, "basic", withNamespaces("dev"), withConditions(Updating()))
 			crq := newClusterResourceQuota(username, "fail")
+			crb := newTektonClusterRoleBinding(username, "fail")
 			manager, cl := prepareClusterResourcesManager(t, nsTmplSet, crq, crb)
 			cl.MockList = func(ctx context.Context, list runtime.Object, opts ...client.ListOption) error {
 				return fmt.Errorf("some error")
@@ -703,14 +701,12 @@
 				HasFinalizer().
 				HasConditions(UpdateFailed("some error"))
 			AssertThatCluster(t, cl).
-<<<<<<< HEAD
-				HasResource("for-"+username, &quotav1.ClusterResourceQuota{}).
-				HasResource(username+"-tekton-view", &v1alpha1.ClusterRoleBinding{})
-=======
 				HasResource("for-"+username, &quotav1.ClusterResourceQuota{},
 					WithLabel("toolchain.dev.openshift.com/templateref", "fail-clusterresources-12345bb"),
+					WithLabel("toolchain.dev.openshift.com/tier", "fail")).
+				HasResource(username+"-tekton-view", &v1alpha1.ClusterRoleBinding{},
+					WithLabel("toolchain.dev.openshift.com/templateref", "fail-clusterresources-12345bb"),
 					WithLabel("toolchain.dev.openshift.com/tier", "fail"))
->>>>>>> 13689fcd
 		})
 
 		t.Run("fail to downgrade from advanced to basic tier", func(t *testing.T) {
@@ -734,12 +730,10 @@
 					"failed to delete an existing redundant cluster resource of name 'for-johnsmith' and gvk 'quota.openshift.io/v1, Kind=ClusterResourceQuota': some error"))
 			AssertThatCluster(t, cl).
 				HasResource("for-"+username, &quotav1.ClusterResourceQuota{},
-<<<<<<< HEAD
+					WithLabel("toolchain.dev.openshift.com/templateref", "advanced-clusterresources-12345bb"),
 					WithLabel("toolchain.dev.openshift.com/tier", "advanced")).
 				HasResource(username+"-tekton-view", &v1alpha1.ClusterRoleBinding{},
-=======
 					WithLabel("toolchain.dev.openshift.com/templateref", "advanced-clusterresources-12345bb"),
->>>>>>> 13689fcd
 					WithLabel("toolchain.dev.openshift.com/tier", "advanced"))
 		})
 	})
