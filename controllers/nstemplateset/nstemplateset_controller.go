--- conflicted
+++ resolved
@@ -24,12 +24,8 @@
 	"k8s.io/apimachinery/pkg/types"
 	ctrl "sigs.k8s.io/controller-runtime"
 	"sigs.k8s.io/controller-runtime/pkg/builder"
-<<<<<<< HEAD
-	"sigs.k8s.io/controller-runtime/pkg/client"
+	runtimeclient "sigs.k8s.io/controller-runtime/pkg/client"
 	runtimeCluster "sigs.k8s.io/controller-runtime/pkg/cluster"
-=======
-	runtimeclient "sigs.k8s.io/controller-runtime/pkg/client"
->>>>>>> 4ec7bc41
 	"sigs.k8s.io/controller-runtime/pkg/handler"
 	"sigs.k8s.io/controller-runtime/pkg/log"
 	"sigs.k8s.io/controller-runtime/pkg/manager"
@@ -73,16 +69,10 @@
 }
 
 type APIClient struct {
-<<<<<<< HEAD
-	Client              client.Client
+	AllNamespacesClient runtimeclient.Client
+	Client              runtimeclient.Client
 	Scheme              *runtime.Scheme
 	GetHostCluster      cluster.GetHostClusterFunc
-	AllNamespacesClient client.Client
-=======
-	Client         runtimeclient.Client
-	Scheme         *runtime.Scheme
-	GetHostCluster cluster.GetHostClusterFunc
->>>>>>> 4ec7bc41
 }
 
 // Reconciler the NSTemplateSet reconciler
@@ -251,7 +241,7 @@
 // isUpToDateAndProvisioned checks if the obj has the correct Template Reference Label.
 // If so, it processes the tier template to compare the lengths of the actual roles and rolebindings with the expected length from processed template.
 // If the lengths are equal, compare role and role-bindings with proper name check
-func isUpToDateAndProvisioned(obj metav1.Object, tierTemplate *tierTemplate, r *namespacesManager) bool {
+func isUpToDateAndProvisioned(obj metav1.Object, tierTemplate *tierTemplate, r *namespacesManager) (bool, error) {
 	isLabelCorrect := obj.GetLabels()[toolchainv1alpha1.TemplateRefLabelKey] != "" &&
 		obj.GetLabels()[toolchainv1alpha1.TemplateRefLabelKey] == tierTemplate.templateRef
 
@@ -259,28 +249,28 @@
 
 		newObjs, err := tierTemplate.process(r.Scheme, obj.GetName(), template.RetainAllButNamespaces)
 		if err != nil {
-			return false
-		}
-		processedRoles := []applycl.ToolchainObject{}
-		processedRoleBindings := []applycl.ToolchainObject{}
+			return false, err
+		}
+		processedRoles := []runtimeclient.Object{}
+		processedRoleBindings := []runtimeclient.Object{}
 		roleList := rbac.RoleList{}
 		rolebindingList := rbac.RoleBindingList{}
-		err = r.AllNamespacesClient.List(context.TODO(), &roleList, client.InNamespace(obj.GetName()))
+		err = r.AllNamespacesClient.List(context.TODO(), &roleList, runtimeclient.InNamespace(obj.GetName()))
 		if err != nil {
-			return false
-		}
-
-		err = r.AllNamespacesClient.List(context.TODO(), &rolebindingList, client.InNamespace(obj.GetName()))
+			return false, err
+		}
+
+		err = r.AllNamespacesClient.List(context.TODO(), &rolebindingList, runtimeclient.InNamespace(obj.GetName()))
 		if err != nil {
-			return false
-		}
-
-		for _, obj := range newObjs {
-			if obj.GetGvk().Kind == "Role" {
-				processedRoles = append(processedRoles, obj)
-			}
-			if obj.GetGvk().Kind == "RoleBinding" {
-				processedRoleBindings = append(processedRoleBindings, obj)
+			return false, err
+		}
+
+		for _, objt := range newObjs {
+			if objt.GetObjectKind().GroupVersionKind().Kind == "Role" {
+				processedRoles = append(processedRoles, objt)
+			}
+			if objt.GetObjectKind().GroupVersionKind().Kind == "RoleBinding" {
+				processedRoleBindings = append(processedRoleBindings, objt)
 			}
 		}
 		isEqualLength := len(roleList.Items) == len(processedRoles) && len(rolebindingList.Items) == len(processedRoleBindings)
@@ -288,37 +278,37 @@
 			//Check the names of the roles and roleBindings as well
 			for _, role := range processedRoles {
 				if !containsRole(roleList.Items, role) {
-					return false
+					return false, nil
 				}
 			}
 
 			for _, rolebinding := range processedRoleBindings {
 				if !containsRoleBindings(rolebindingList.Items, rolebinding) {
-					return false
+					return false, nil
 				}
 			}
 
+			return true, nil
+		}
+		return isEqualLength, nil
+	}
+
+	return isLabelCorrect, nil
+}
+
+func containsRole(list []rbac.Role, obj runtimeclient.Object) bool {
+	for _, val := range list {
+		if obj.GetObjectKind().GroupVersionKind().Kind == "Role" && val.GetName() == obj.GetName() {
 			return true
 		}
-		return isEqualLength
-	}
-
-	return isLabelCorrect
-}
-
-func containsRole(list []rbac.Role, obj applycl.ToolchainObject) bool {
+		continue
+	}
+	return false
+}
+
+func containsRoleBindings(list []rbac.RoleBinding, obj runtimeclient.Object) bool {
 	for _, val := range list {
-		if obj.GetGvk().Kind == "Role" && val.GetName() == obj.GetName() {
-			return true
-		}
-		continue
-	}
-	return false
-}
-
-func containsRoleBindings(list []rbac.RoleBinding, obj applycl.ToolchainObject) bool {
-	for _, val := range list {
-		if obj.GetGvk().Kind == "RoleBinding" && val.GetName() == obj.GetName() {
+		if obj.GetObjectKind().GroupVersionKind().Kind == "RoleBinding" && val.GetName() == obj.GetName() {
 			return true
 		}
 		continue
