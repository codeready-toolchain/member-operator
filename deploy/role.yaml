kind: ClusterRole
apiVersion: rbac.authorization.k8s.io/v1
metadata:
  name: member-operator
rules:
- apiGroups:
  - ""
  resources:
  - pods
  - services
  - endpoints
  - persistentvolumeclaims
  - events
  - configmaps
  - secrets
  verbs:
  - "*"
- apiGroups:
  - apps
  resources:
  - deployments
  - daemonsets
  - replicasets
  - statefulsets
  verbs:
  - "*"
- apiGroups:
  - monitoring.coreos.com
  resources:
  - servicemonitors
  verbs:
  - "get"
  - "create"
- apiGroups:
  - apps
  resources:
  - deployments/finalizers
  resourceNames:
  - member-operator
  verbs:
  - "update"
- apiGroups:
<<<<<<< HEAD
  - core.kubefed.k8s.io
  resources:
  - KubeFedCluster
  verbs:
  - "*"
- apiGroups:
  - ""
  resources:
  - nodes
  verbs:
  - list
=======
  - toolchain.dev.openshift.com
  resources:
  - nstemplatesets
  - useraccounts
  verbs:
  - '*'
>>>>>>> efb0fe7e
<|MERGE_RESOLUTION|>--- conflicted
+++ resolved
@@ -40,7 +40,6 @@
   verbs:
   - "update"
 - apiGroups:
-<<<<<<< HEAD
   - core.kubefed.k8s.io
   resources:
   - KubeFedCluster
@@ -52,11 +51,10 @@
   - nodes
   verbs:
   - list
-=======
+- apiGroups:
   - toolchain.dev.openshift.com
   resources:
   - nstemplatesets
   - useraccounts
   verbs:
-  - '*'
->>>>>>> efb0fe7e
+  - '*'