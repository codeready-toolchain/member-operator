---
apiVersion: apiextensions.k8s.io/v1
kind: CustomResourceDefinition
metadata:
  annotations:
    controller-gen.kubebuilder.io/version: v0.10.0
  creationTimestamp: null
  name: memberoperatorconfigs.toolchain.dev.openshift.com
spec:
  group: toolchain.dev.openshift.com
  names:
    kind: MemberOperatorConfig
    listKind: MemberOperatorConfigList
    plural: memberoperatorconfigs
    singular: memberoperatorconfig
  scope: Namespaced
  versions:
  - name: v1alpha1
    schema:
      openAPIV3Schema:
        description: MemberOperatorConfig keeps all configuration parameters needed
          in member operator
        properties:
          apiVersion:
            description: 'APIVersion defines the versioned schema of this representation
              of an object. Servers should convert recognized schemas to the latest
              internal value, and may reject unrecognized values. More info: https://git.k8s.io/community/contributors/devel/sig-architecture/api-conventions.md#resources'
            type: string
          kind:
            description: 'Kind is a string value representing the REST resource this
              object represents. Servers may infer this from the endpoint the client
              submits requests to. Cannot be updated. In CamelCase. More info: https://git.k8s.io/community/contributors/devel/sig-architecture/api-conventions.md#types-kinds'
            type: string
          metadata:
            type: object
          spec:
            description: MemberOperatorConfigSpec contains all configuration parameters
              of the member operator
            properties:
              auth:
                description: Keeps parameters concerned with authentication
                properties:
                  idp:
                    description: Represents the configured identity provider
                    type: string
                type: object
              autoscaler:
                description: Keeps parameters concerned with the autoscaler
                properties:
                  bufferMemory:
                    description: Represents how much memory should be required by
                      the autoscaler buffer
                    type: string
                  bufferReplicas:
                    description: Represents the number of autoscaler buffer replicas
                      to request
                    type: integer
                  deploy:
                    description: Defines the flag that determines whether to deploy
                      the autoscaler buffer
                    type: boolean
                type: object
              che:
                description: Keeps parameters concerned with Che/CRW
                properties:
                  keycloakRouteName:
                    description: Defines the Che/CRW Keycloak route name
                    type: string
                  namespace:
                    description: Defines the Che/CRW operator namespace
                    type: string
                  required:
                    description: Defines a flag that indicates whether the Che/CRW
                      operator is required to be installed on the cluster. May be
                      used in monitoring.
                    type: boolean
                  routeName:
                    description: Defines the Che/CRW route name
                    type: string
                  secret:
                    description: Defines all secrets related to Che configuration
                    properties:
                      cheAdminPasswordKey:
                        description: The key for the Che admin password in the secret
                          values map
                        type: string
                      cheAdminUsernameKey:
                        description: The key for the Che admin username in the secret
                          values map
                        type: string
                      ref:
                        description: Reference is the name of the secret resource
                          to look up
                        type: string
                    type: object
                  userDeletionEnabled:
                    description: Defines a flag to turn the Che user deletion logic
                      on/off
                    type: boolean
                type: object
              console:
                description: Keeps parameters concerned with the console
                properties:
                  namespace:
                    description: Defines the console route namespace
                    type: string
                  routeName:
                    description: Defines the console route name
                    type: string
                type: object
              environment:
                description: Environment specifies the member-operator environment
                  such as prod, stage, unit-tests, e2e-tests, dev, etc
                type: string
<<<<<<< HEAD
              gitHubSecret:
                description: Defines all secrets related to GitHub authentication/integration
                properties:
                  accessTokenKey:
                    description: The key for the GitHub Access token in the secret
                      values map
                    type: string
                  ref:
                    description: Reference is the name of the secret resource to look
                      up
                    type: string
                type: object
=======
>>>>>>> 142ae15d
              memberStatus:
                description: Keeps parameters concerned with member status
                properties:
                  gitHubSecret:
                    description: Defines all secrets related to GitHub authentication/integration
                    properties:
                      accessTokenKey:
                        description: The key for the GitHub Access token in the secret
                          values map
                        type: string
                      ref:
                        description: Reference is the name of the secret resource
                          to look up
                        type: string
                    type: object
                  refreshPeriod:
                    description: Defines the period between refreshes of the member
                      status
                    type: string
                type: object
              skipUserCreation:
                description: Defines the flag that determines whether User and Identity
                  resources should be created for a UserAccount
                type: boolean
              toolchainCluster:
                description: Keeps parameters concerned with the toolchaincluster
                properties:
                  healthCheckPeriod:
                    description: Defines the period in between health checks
                    type: string
                  healthCheckTimeout:
                    description: Defines the timeout for each health check
                    type: string
                type: object
              webConsolePlugin:
                description: WebConsolePlugin is used to configure the Web Console
                  Plugin parameters
                properties:
                  deploy:
                    description: Deploy determines whether the plugin will be deployed
                      or not
                    type: boolean
                  pendoHost:
                    description: PendoHost allows a host URL to be configured instead
                      of communicating directly with the Pendo domain
                    type: string
                  pendoKey:
                    description: PendoKey is the key value used to interact with the
                      Pendo API
                    type: string
                type: object
              webhook:
                description: Keeps parameters concerned with the webhook
                properties:
                  deploy:
                    description: Defines the flag that determines whether to deploy
                      the Webhook
                    type: boolean
                type: object
            type: object
          status:
            description: MemberOperatorConfigStatus defines the observed state of
              MemberOperatorConfig
            type: object
        type: object
        x-kubernetes-preserve-unknown-fields: true
    served: true
    storage: true
    subresources:
      status: {}<|MERGE_RESOLUTION|>--- conflicted
+++ resolved
@@ -112,21 +112,6 @@
                 description: Environment specifies the member-operator environment
                   such as prod, stage, unit-tests, e2e-tests, dev, etc
                 type: string
-<<<<<<< HEAD
-              gitHubSecret:
-                description: Defines all secrets related to GitHub authentication/integration
-                properties:
-                  accessTokenKey:
-                    description: The key for the GitHub Access token in the secret
-                      values map
-                    type: string
-                  ref:
-                    description: Reference is the name of the secret resource to look
-                      up
-                    type: string
-                type: object
-=======
->>>>>>> 142ae15d
               memberStatus:
                 description: Keeps parameters concerned with member status
                 properties:
