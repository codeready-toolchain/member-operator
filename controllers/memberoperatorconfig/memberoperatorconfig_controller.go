package memberoperatorconfig

import (
	"context"
	"os"

	"github.com/codeready-toolchain/member-operator/pkg/autoscaler"
	consoledeploy "github.com/codeready-toolchain/member-operator/pkg/consoleplugin/deploy"
	"github.com/codeready-toolchain/member-operator/pkg/webhook/deploy"

	"github.com/go-logr/logr"
	"sigs.k8s.io/controller-runtime/pkg/builder"
	"sigs.k8s.io/controller-runtime/pkg/handler"
	"sigs.k8s.io/controller-runtime/pkg/log"

	toolchainv1alpha1 "github.com/codeready-toolchain/api/api/v1alpha1"
	membercfg "github.com/codeready-toolchain/toolchain-common/pkg/configuration/memberoperatorconfig"

	corev1 "k8s.io/api/core/v1"
	ctrl "sigs.k8s.io/controller-runtime"
	"sigs.k8s.io/controller-runtime/pkg/client"
	"sigs.k8s.io/controller-runtime/pkg/manager"
	"sigs.k8s.io/controller-runtime/pkg/predicate"
	"sigs.k8s.io/controller-runtime/pkg/reconcile"
	"sigs.k8s.io/controller-runtime/pkg/source"
)

// SetupWithManager sets up the controller with the Manager.
func (r *Reconciler) SetupWithManager(mgr manager.Manager) error {
	return ctrl.NewControllerManagedBy(mgr).
		For(&toolchainv1alpha1.MemberOperatorConfig{}, builder.WithPredicates(predicate.GenerationChangedPredicate{})).
		Watches(&source.Kind{Type: &corev1.Secret{}},
			handler.EnqueueRequestsFromMapFunc(MapSecretToMemberOperatorConfig())).
		Complete(r)
}

// Reconciler reconciles a MemberOperatorConfig object
type Reconciler struct {
	Client client.Client
	Log    logr.Logger
}

//+kubebuilder:rbac:groups=toolchain.dev.openshift.com,resources=memberoperatorconfigs,verbs=get;list;watch;create;update;patch;delete
//+kubebuilder:rbac:groups=toolchain.dev.openshift.com,resources=memberoperatorconfigs/status,verbs=get;update;patch
//+kubebuilder:rbac:groups=toolchain.dev.openshift.com,resources=memberoperatorconfigs/finalizers,verbs=update

// Reconcile reads that state of the cluster for a MemberOperatorConfig object and makes changes based on the state read
// and what is in the MemberOperatorConfig.Spec
// Note:
// The Controller will requeue the Request to be processed again if the returned error is non-nil or
// Result.Requeue is true, otherwise upon completion it will remove the work from the queue.
func (r *Reconciler) Reconcile(ctx context.Context, request ctrl.Request) (ctrl.Result, error) {
	reqLogger := log.FromContext(ctx)
	reqLogger.Info("Reconciling MemberOperatorConfig")

	crtConfig, err := membercfg.ForceLoadConfiguration(r.Client)
	if err != nil {
		return reconcile.Result{}, err
	}

	if err := r.handleAutoscalerDeploy(ctx, crtConfig, request.Namespace); err != nil {
		return reconcile.Result{}, err
	}

	if err := r.handleWebhookDeploy(ctx, crtConfig, request.Namespace); err != nil {
		return reconcile.Result{}, err
	}

	if err := r.handleWebConsolePluginDeploy(ctx, crtConfig, request.Namespace); err != nil {
		return reconcile.Result{}, err
	}

	return reconcile.Result{}, nil
}

func (r *Reconciler) handleAutoscalerDeploy(ctx context.Context, cfg membercfg.Configuration, namespace string) error {
	logger := log.FromContext(ctx)
	if cfg.Autoscaler().Deploy() {
		logger.Info("(Re)Deploying autoscaling buffer")
		if err := autoscaler.Deploy(ctx, r.Client, r.Client.Scheme(), namespace, cfg.Autoscaler().BufferMemory(), cfg.Autoscaler().BufferReplicas()); err != nil {
			return err
		}
		logger.Info("(Re)Deployed autoscaling buffer")
	} else {
		deleted, err := autoscaler.Delete(ctx, r.Client, r.Client.Scheme(), namespace)
		if err != nil {
			return err
		}
		if deleted {
			logger.Info("Deleted previously deployed autoscaling buffer")
		} else {
			logger.Info("Skipping deployment of autoscaling buffer")
		}
	}
	return nil
}

<<<<<<< HEAD
func (r *Reconciler) handleWebhookDeploy(ctx context.Context, cfg Configuration, namespace string) error {
=======
func (r *Reconciler) handleWebhookDeploy(ctx context.Context, cfg membercfg.Configuration, namespace string) error {
	logger := log.FromContext(ctx)
>>>>>>> fb165eaa
	// By default the users' pods webhook will be deployed, however in some cases (eg. e2e tests) there can be multiple member operators
	// installed in the same cluster. In those cases only 1 webhook is needed because the MutatingWebhookConfiguration is a cluster-scoped resource and naming can conflict.
	logger := log.FromContext(ctx)
	if cfg.Webhook().Deploy() {
		webhookImage := os.Getenv("MEMBER_OPERATOR_WEBHOOK_IMAGE")
		logger.Info("(Re)Deploying users' pods webhook")
		if err := deploy.Webhook(ctx, r.Client, r.Client.Scheme(), namespace, webhookImage); err != nil {
			return err
		}
		logger.Info("(Re)Deployed users' pods webhook")
	} else {
		logger.Info("Skipping deployment of users' pods webhook")
	}
	return nil
}

<<<<<<< HEAD
func (r *Reconciler) handleWebConsolePluginDeploy(ctx context.Context, cfg Configuration, namespace string) error {
	logger := log.FromContext(ctx)
=======
func (r *Reconciler) handleWebConsolePluginDeploy(logger logr.Logger, cfg membercfg.Configuration, namespace string) error {
>>>>>>> fb165eaa
	if cfg.WebConsolePlugin().Deploy() {
		webconsolepluginImage := os.Getenv("MEMBER_OPERATOR_WEBCONSOLEPLUGIN_IMAGE")
		logger.Info("(Re)Deploying web console plugin")
		if err := consoledeploy.ConsolePlugin(ctx, r.Client, r.Client.Scheme(), namespace, webconsolepluginImage); err != nil {
			return err
		}
		logger.Info("(Re)Deployed web console plugin")
	} else {
		logger.Info("Skipping deployment of web console plugin")
	}
	return nil
}<|MERGE_RESOLUTION|>--- conflicted
+++ resolved
@@ -95,12 +95,7 @@
 	return nil
 }
 
-<<<<<<< HEAD
-func (r *Reconciler) handleWebhookDeploy(ctx context.Context, cfg Configuration, namespace string) error {
-=======
 func (r *Reconciler) handleWebhookDeploy(ctx context.Context, cfg membercfg.Configuration, namespace string) error {
-	logger := log.FromContext(ctx)
->>>>>>> fb165eaa
 	// By default the users' pods webhook will be deployed, however in some cases (eg. e2e tests) there can be multiple member operators
 	// installed in the same cluster. In those cases only 1 webhook is needed because the MutatingWebhookConfiguration is a cluster-scoped resource and naming can conflict.
 	logger := log.FromContext(ctx)
@@ -117,12 +112,9 @@
 	return nil
 }
 
-<<<<<<< HEAD
-func (r *Reconciler) handleWebConsolePluginDeploy(ctx context.Context, cfg Configuration, namespace string) error {
+func (r *Reconciler) handleWebConsolePluginDeploy(ctx context.Context, cfg membercfg.Configuration, namespace string) error {
 	logger := log.FromContext(ctx)
-=======
-func (r *Reconciler) handleWebConsolePluginDeploy(logger logr.Logger, cfg membercfg.Configuration, namespace string) error {
->>>>>>> fb165eaa
+
 	if cfg.WebConsolePlugin().Deploy() {
 		webconsolepluginImage := os.Getenv("MEMBER_OPERATOR_WEBCONSOLEPLUGIN_IMAGE")
 		logger.Info("(Re)Deploying web console plugin")
