--- conflicted
+++ resolved
@@ -11,7 +11,7 @@
 	"github.com/codeready-toolchain/member-operator/pkg/common"
 	"github.com/codeready-toolchain/member-operator/pkg/config"
 	userv1 "github.com/openshift/api/user/v1"
-	"github.com/satori/go.uuid"
+	uuid "github.com/satori/go.uuid"
 	"github.com/stretchr/testify/assert"
 	"github.com/stretchr/testify/require"
 	corev1 "k8s.io/api/core/v1"
@@ -32,14 +32,9 @@
 
 	// given
 	userAcc := newUserAccount(username, userID)
-<<<<<<< HEAD
-	createdIdentity := &userv1.Identity{ObjectMeta: metav1.ObjectMeta{
-		Name:      common.ToIdentityName(userAcc.Spec.UserID),
-=======
 	userUID := types.UID(username + "user")
 	preexistingIdentity := &userv1.Identity{ObjectMeta: metav1.ObjectMeta{
 		Name:      getIdentityName(userAcc),
->>>>>>> 716e5b27
 		Namespace: "toolchain-member",
 		UID:       types.UID(username + "identity"),
 	}, User: corev1.ObjectReference{
@@ -110,46 +105,6 @@
 			assert.True(t, errors.IsNotFound(err))
 		}
 
-<<<<<<< HEAD
-		// Check the identity is not created yet
-		err = r.client.Get(context.TODO(), types.NamespacedName{Name: common.ToIdentityName(userAcc.Spec.UserID)}, &userv1.Identity{})
-		require.Error(t, err)
-		assert.True(t, errors.IsNotFound(err))
-	})
-
-	// Second cycle of reconcile. User already created.
-	t.Run("create_identity", func(t *testing.T) {
-		// given
-		r, req := prepareReconcile(t, username, userAcc, createdUser)
-
-		//when
-		res, err := r.Reconcile(req)
-
-		//then
-		require.NoError(t, err)
-		assert.Equal(t, reconcile.Result{}, res)
-
-		// Check that the user account status is still "provisioning"
-		updatedAcc := &toolchainv1alpha1.UserAccount{}
-		err = r.client.Get(context.TODO(), types.NamespacedName{Namespace: req.Namespace, Name: userAcc.Name}, updatedAcc)
-		require.NoError(t, err)
-		assert.Equal(t, toolchainv1alpha1.StatusProvisioning, updatedAcc.Status.Status)
-		assert.Empty(t, updatedAcc.Status.Error)
-
-		// Check the created identity
-		identity := &userv1.Identity{}
-		err = r.client.Get(context.TODO(), types.NamespacedName{Name: common.ToIdentityName(userAcc.Spec.UserID)}, identity)
-		require.NoError(t, err)
-		assert.Equal(t, fmt.Sprintf("%s:%s", config.GetIdP(), userAcc.Spec.UserID), identity.Name)
-		assert.Len(t, identity.GetOwnerReferences(), 1)
-		assert.Equal(t, updatedAcc.UID, identity.GetOwnerReferences()[0].UID)
-	})
-
-	// Third cycle of reconcile. User and Identity already created.
-	t.Run("create_user_identity_mapping", func(t *testing.T) {
-		// given
-		r, req := prepareReconcile(t, username, userAcc, createdUser, createdIdentity)
-=======
 		t.Run("create", func(t *testing.T) {
 			r, req := prepareReconcile(t, username, userAcc)
 			reconcile(r, req)
@@ -195,7 +150,6 @@
 			// Check the user identity mapping
 			checkMapping(t, preexistingUser, identity)
 		}
->>>>>>> 716e5b27
 
 		t.Run("create", func(t *testing.T) {
 			r, req := prepareReconcile(t, username, userAcc, preexistingUser)
