package useraccount

import (
	"context"

	toolchainv1alpha1 "github.com/codeready-toolchain/api/pkg/apis/toolchain/v1alpha1"
<<<<<<< HEAD

	"github.com/codeready-toolchain/member-operator/pkg/common"
=======
>>>>>>> 716e5b27
	"github.com/codeready-toolchain/member-operator/pkg/config"

	"github.com/go-logr/logr"
	userv1 "github.com/openshift/api/user/v1"
	"github.com/operator-framework/operator-sdk/pkg/predicate"
	errs "github.com/pkg/errors"
	corev1 "k8s.io/api/core/v1"
	"k8s.io/apimachinery/pkg/api/errors"
	metav1 "k8s.io/apimachinery/pkg/apis/meta/v1"
	"k8s.io/apimachinery/pkg/runtime"
	"k8s.io/apimachinery/pkg/types"
	"sigs.k8s.io/controller-runtime/pkg/client"
	"sigs.k8s.io/controller-runtime/pkg/controller"
	"sigs.k8s.io/controller-runtime/pkg/controller/controllerutil"
	"sigs.k8s.io/controller-runtime/pkg/handler"
	"sigs.k8s.io/controller-runtime/pkg/manager"
	"sigs.k8s.io/controller-runtime/pkg/reconcile"
	logf "sigs.k8s.io/controller-runtime/pkg/runtime/log"
	"sigs.k8s.io/controller-runtime/pkg/source"
)

var log = logf.Log.WithName("controller_useraccount")

// Add creates a new UserAccount Controller and adds it to the Manager. The Manager will set fields on the Controller
// and Start it when the Manager is Started.
func Add(mgr manager.Manager) error {
	return add(mgr, newReconciler(mgr))
}

func newReconciler(mgr manager.Manager) reconcile.Reconciler {
	return &ReconcileUserAccount{client: mgr.GetClient(), scheme: mgr.GetScheme()}
}

func add(mgr manager.Manager, r reconcile.Reconciler) error {
	c, err := controller.New("useraccount-controller", mgr, controller.Options{Reconciler: r})
	if err != nil {
		return err
	}

	// Watch for changes to primary resource UserAccount
	err = c.Watch(&source.Kind{Type: &toolchainv1alpha1.UserAccount{}}, &handler.EnqueueRequestForObject{}, predicate.GenerationChangedPredicate{})
	if err != nil {
		return err
	}

	// Watch for changes to secondary resource
	enqueueRequestForOwner := &handler.EnqueueRequestForOwner{
		IsController: true,
		OwnerType:    &toolchainv1alpha1.UserAccount{},
	}
	if err := c.Watch(&source.Kind{Type: &userv1.User{}}, enqueueRequestForOwner); err != nil {
		return err
	}
	if err := c.Watch(&source.Kind{Type: &userv1.Identity{}}, enqueueRequestForOwner); err != nil {
		return err
	}

	return nil
}

var _ reconcile.Reconciler = &ReconcileUserAccount{}

// ReconcileUserAccount reconciles a UserAccount object
type ReconcileUserAccount struct {
	// This client, initialized using mgr.Client() above, is a split client
	// that reads objects from the cache and writes to the apiserver
	client client.Client
	scheme *runtime.Scheme
}

// Reconcile reads that state of the cluster for a UserAccount object and makes changes based on the state read
// and what is in the UserAccount.Spec
// Note:
// The Controller will requeue the Request to be processed again if the returned error is non-nil or
// Result.Requeue is true, otherwise upon completion it will remove the work from the queue.
func (r *ReconcileUserAccount) Reconcile(request reconcile.Request) (reconcile.Result, error) {
	reqLogger := log.WithValues("Request.Namespace", request.Namespace, "Request.Name", request.Name)
	reqLogger.Info("Reconciling UserAccount")

	// Fetch the UserAccount instance
	userAcc := &toolchainv1alpha1.UserAccount{}
	err := r.client.Get(context.TODO(), types.NamespacedName{Namespace: config.GetOperatorNamespace(), Name: request.Name}, userAcc)
	if err != nil {
		if errors.IsNotFound(err) {
			// Request object not found, could have been deleted after reconcile request.
			// Owned objects are automatically garbage collected. For additional cleanup logic use finalizers.
			// Return and don't requeue
			return reconcile.Result{}, nil
		}
		return reconcile.Result{}, err
	}

	var createdOrUpdated bool
	var user *userv1.User
	if user, createdOrUpdated, err = r.ensureUser(reqLogger, userAcc); err != nil || createdOrUpdated {
		return reconcile.Result{}, err
	}

	if _, createdOrUpdated, err = r.ensureIdentity(reqLogger, userAcc, user); err != nil || createdOrUpdated {
		return reconcile.Result{}, err
	}

	return reconcile.Result{}, r.updateStatus(userAcc, toolchainv1alpha1.StatusProvisioned, "")
}

func (r *ReconcileUserAccount) ensureUser(logger logr.Logger, userAcc *toolchainv1alpha1.UserAccount) (*userv1.User, bool, error) {
	user := &userv1.User{}
	if err := r.client.Get(context.TODO(), types.NamespacedName{Name: userAcc.Name}, user); err != nil {
		if errors.IsNotFound(err) {
			logger.Info("creating a new user", "name", userAcc.Name)
			if err := r.updateStatus(userAcc, toolchainv1alpha1.StatusProvisioning, ""); err != nil {
				return nil, false, err
			}
			user = newUser(userAcc)
			if err := controllerutil.SetControllerReference(userAcc, user, r.scheme); err != nil {
				return nil, false, r.wrapErrorWithStatusUpdate(logger, userAcc, err, "failed to set controller reference for user '%s'", userAcc.Name)
			}
			if err := r.client.Create(context.TODO(), user); err != nil {
				return nil, false, r.wrapErrorWithStatusUpdate(logger, userAcc, err, "failed to create user '%s'", userAcc.Name)
			}
			logger.Info("user created successfully", "name", userAcc.Name)
			return user, true, nil
		}
		return nil, false, r.wrapErrorWithStatusUpdate(logger, userAcc, err, "failed to get user '%s'", userAcc.Name)
	}
	logger.Info("user already exists", "name", userAcc.Name)

	// ensure mapping
	if user.Identities == nil || len(user.Identities) < 1 || user.Identities[0] != getIdentityName(userAcc) {
		logger.Info("user is missing a reference to identity; updating the reference", "name", userAcc.Name)
		if err := r.updateStatus(userAcc, toolchainv1alpha1.StatusProvisioning, ""); err != nil {
			return nil, false, err
		}
		user.Identities = []string{getIdentityName(userAcc)}
		if err := r.client.Update(context.TODO(), user); err != nil {
			return nil, false, r.wrapErrorWithStatusUpdate(logger, userAcc, err, "failed to update user '%s'", userAcc.Name)
		}
		logger.Info("user updated successfully", "name", userAcc.Name)
		return user, true, nil
	}
	return user, false, nil
}

<<<<<<< HEAD
func (r *ReconcileUserAccount) ensureIdentity(logger logr.Logger, userAcc *toolchainv1alpha1.UserAccount) (*userv1.Identity, bool, error) {
	name := common.ToIdentityName(userAcc.Spec.UserID)
=======
func (r *ReconcileUserAccount) ensureIdentity(logger logr.Logger, userAcc *toolchainv1alpha1.UserAccount, user *userv1.User) (*userv1.Identity, bool, error) {
	name := getIdentityName(userAcc)
>>>>>>> 716e5b27
	identity := &userv1.Identity{}
	if err := r.client.Get(context.TODO(), types.NamespacedName{Name: name}, identity); err != nil {
		if errors.IsNotFound(err) {
			logger.Info("creating a new identity", "name", name)
			if err := r.updateStatus(userAcc, toolchainv1alpha1.StatusProvisioning, ""); err != nil {
				return nil, false, err
			}
			identity = newIdentity(userAcc, user)
			if err := controllerutil.SetControllerReference(userAcc, identity, r.scheme); err != nil {
				return nil, false, r.wrapErrorWithStatusUpdate(logger, userAcc, err, "failed to set controller reference for identity '%s'", name)
			}
			if err := r.client.Create(context.TODO(), identity); err != nil {
				return nil, false, r.wrapErrorWithStatusUpdate(logger, userAcc, err, "failed to create identity '%s'", name)
			}
			logger.Info("identity created successfully", "name", name)
			return identity, true, nil
		}
		return nil, false, r.wrapErrorWithStatusUpdate(logger, userAcc, err, "failed to get identity '%s'", name)
	}
	logger.Info("identity already exists", "name", name)

	// ensure mapping
	if identity.User.Name != user.Name || identity.User.UID != user.UID {
		logger.Info("identity is missing a reference to user; updating the reference", "identity", name, "user", user.Name)
		if err := r.updateStatus(userAcc, toolchainv1alpha1.StatusProvisioning, ""); err != nil {
			return nil, false, err
		}
		identity.User = corev1.ObjectReference{
			Name: user.Name,
			UID:  user.UID,
		}
		if err := r.client.Update(context.TODO(), identity); err != nil {
			return nil, false, r.wrapErrorWithStatusUpdate(logger, userAcc, err, "failed to update identity '%s'", name)
		}
		logger.Info("identity updated successfully", "name", name)
		return identity, true, nil
	}

	return identity, false, nil
}

// updateStatus updates user account status to given status with errMsg but only if the current status doesn't match
// If the current status already set to desired state then this method does nothing
func (r *ReconcileUserAccount) updateStatus(userAcc *toolchainv1alpha1.UserAccount, status toolchainv1alpha1.StatusUserAccount, errMsg string) error {
	if userAcc.Status.Status == status && userAcc.Status.Error == errMsg {
		// Nothing changed
		return nil
	}
	userAcc.Status = toolchainv1alpha1.UserAccountStatus{
		Status: status,
		Error:  errMsg,
	}
	return r.client.Status().Update(context.TODO(), userAcc)
}

// wrapErrorWithStatusUpdate wraps the error and set the user account status to "provisioning". If the update failed then log the error.
func (r *ReconcileUserAccount) wrapErrorWithStatusUpdate(logger logr.Logger, userAcc *toolchainv1alpha1.UserAccount, err error, format string, args ...interface{}) error {
	if err == nil {
		return nil
	}
	if err := r.updateStatus(userAcc, toolchainv1alpha1.StatusProvisioning, err.Error()); err != nil {
		logger.Error(err, "status update failed")
	}
	return errs.Wrapf(err, format, args...)
}

func newUser(userAcc *toolchainv1alpha1.UserAccount) *userv1.User {
	user := &userv1.User{
		ObjectMeta: metav1.ObjectMeta{
			Name: userAcc.Name,
		},
		Identities: []string{getIdentityName(userAcc)},
	}
	return user
}

<<<<<<< HEAD
func newIdentity(userAcc *toolchainv1alpha1.UserAccount) *userv1.Identity {
	name := common.ToIdentityName(userAcc.Spec.UserID)
=======
func newIdentity(userAcc *toolchainv1alpha1.UserAccount, user *userv1.User) *userv1.Identity {
	name := getIdentityName(userAcc)
>>>>>>> 716e5b27
	identity := &userv1.Identity{
		ObjectMeta: metav1.ObjectMeta{
			Name: name,
		},
		ProviderName:     config.GetIdP(),
		ProviderUserName: userAcc.Spec.UserID,
		User: corev1.ObjectReference{
			Name: user.Name,
			UID:  user.UID,
		},
	}
<<<<<<< HEAD
	return mapping
=======
	return identity
}

func getIdentityName(userAcc *toolchainv1alpha1.UserAccount) string {
	return fmt.Sprintf("%s:%s", config.GetIdP(), userAcc.Spec.UserID)
>>>>>>> 716e5b27
}<|MERGE_RESOLUTION|>--- conflicted
+++ resolved
@@ -4,11 +4,6 @@
 	"context"
 
 	toolchainv1alpha1 "github.com/codeready-toolchain/api/pkg/apis/toolchain/v1alpha1"
-<<<<<<< HEAD
-
-	"github.com/codeready-toolchain/member-operator/pkg/common"
-=======
->>>>>>> 716e5b27
 	"github.com/codeready-toolchain/member-operator/pkg/config"
 
 	"github.com/go-logr/logr"
@@ -152,13 +147,8 @@
 	return user, false, nil
 }
 
-<<<<<<< HEAD
-func (r *ReconcileUserAccount) ensureIdentity(logger logr.Logger, userAcc *toolchainv1alpha1.UserAccount) (*userv1.Identity, bool, error) {
-	name := common.ToIdentityName(userAcc.Spec.UserID)
-=======
 func (r *ReconcileUserAccount) ensureIdentity(logger logr.Logger, userAcc *toolchainv1alpha1.UserAccount, user *userv1.User) (*userv1.Identity, bool, error) {
 	name := getIdentityName(userAcc)
->>>>>>> 716e5b27
 	identity := &userv1.Identity{}
 	if err := r.client.Get(context.TODO(), types.NamespacedName{Name: name}, identity); err != nil {
 		if errors.IsNotFound(err) {
@@ -235,13 +225,8 @@
 	return user
 }
 
-<<<<<<< HEAD
-func newIdentity(userAcc *toolchainv1alpha1.UserAccount) *userv1.Identity {
-	name := common.ToIdentityName(userAcc.Spec.UserID)
-=======
 func newIdentity(userAcc *toolchainv1alpha1.UserAccount, user *userv1.User) *userv1.Identity {
 	name := getIdentityName(userAcc)
->>>>>>> 716e5b27
 	identity := &userv1.Identity{
 		ObjectMeta: metav1.ObjectMeta{
 			Name: name,
@@ -253,13 +238,5 @@
 			UID:  user.UID,
 		},
 	}
-<<<<<<< HEAD
-	return mapping
-=======
 	return identity
-}
-
-func getIdentityName(userAcc *toolchainv1alpha1.UserAccount) string {
-	return fmt.Sprintf("%s:%s", config.GetIdP(), userAcc.Spec.UserID)
->>>>>>> 716e5b27
 }