package useraccount

import (
	"context"
	"fmt"
	"time"

	toolchainv1alpha1 "github.com/codeready-toolchain/api/api/v1alpha1"
	membercfg "github.com/codeready-toolchain/member-operator/controllers/memberoperatorconfig"
	"github.com/codeready-toolchain/member-operator/pkg/che"
	commoncontroller "github.com/codeready-toolchain/toolchain-common/controllers"
	"github.com/codeready-toolchain/toolchain-common/pkg/condition"
	commonconfig "github.com/codeready-toolchain/toolchain-common/pkg/configuration"
	commonidentity "github.com/codeready-toolchain/toolchain-common/pkg/identity"

	"github.com/go-logr/logr"
	userv1 "github.com/openshift/api/user/v1"
	errs "github.com/pkg/errors"
	"github.com/redhat-cop/operator-utils/pkg/util"
	corev1 "k8s.io/api/core/v1"
	"k8s.io/apimachinery/pkg/api/errors"
	metav1 "k8s.io/apimachinery/pkg/apis/meta/v1"
	"k8s.io/apimachinery/pkg/runtime"
	"k8s.io/apimachinery/pkg/types"
	ctrl "sigs.k8s.io/controller-runtime"
	"sigs.k8s.io/controller-runtime/pkg/builder"
	"sigs.k8s.io/controller-runtime/pkg/client"
	"sigs.k8s.io/controller-runtime/pkg/handler"
	"sigs.k8s.io/controller-runtime/pkg/log"
	"sigs.k8s.io/controller-runtime/pkg/manager"
	"sigs.k8s.io/controller-runtime/pkg/predicate"
	"sigs.k8s.io/controller-runtime/pkg/reconcile"
	"sigs.k8s.io/controller-runtime/pkg/source"
)

// SetupWithManager sets up the controller with the Manager.
func (r *Reconciler) SetupWithManager(mgr manager.Manager) error {
	mapToOwnerByLabel := handler.EnqueueRequestsFromMapFunc(commoncontroller.MapToOwnerByLabel("", toolchainv1alpha1.OwnerLabelKey))

	return ctrl.NewControllerManagedBy(mgr).
		For(&toolchainv1alpha1.UserAccount{}, builder.WithPredicates(predicate.GenerationChangedPredicate{})).
		// TODO remove NSTemplateSet watch once appstudio workarounds are removed
		// UserAccount does not contain NSTemplateSet details in its Spec anymore but this controller must still watch NSTemplateSet due to appstudio cases
		// See https://github.com/codeready-toolchain/member-operator/blob/147dbe58f4923b9d936a21995be8b0c084544c6d/controllers/useraccount/useraccount_controller.go#L167-L172
		Watches(&source.Kind{Type: &toolchainv1alpha1.NSTemplateSet{}}, &handler.EnqueueRequestForObject{}).
		Watches(&source.Kind{Type: &userv1.User{}}, mapToOwnerByLabel).
		Watches(&source.Kind{Type: &userv1.Identity{}}, mapToOwnerByLabel).
		Complete(r)
}

// Reconciler reconciles a UserAccount object
type Reconciler struct {
	Client    client.Client
	Scheme    *runtime.Scheme
	CheClient *che.Client
}

//+kubebuilder:rbac:groups=toolchain.dev.openshift.com,resources=useraccounts,verbs=get;list;watch;create;update;patch;delete
//+kubebuilder:rbac:groups=toolchain.dev.openshift.com,resources=useraccounts/status,verbs=get;update;patch
//+kubebuilder:rbac:groups=toolchain.dev.openshift.com,resources=useraccounts/finalizers,verbs=update

//+kubebuilder:rbac:groups=user.openshift.io,resources=identities;users;useridentitymappings,verbs=get;list;watch;create;update;patch;delete
//+kubebuilder:rbac:groups=route.openshift.io,resources=routes,verbs=get;list;watch;update;patch;create;delete

// Reconcile reads that state of the cluster for a UserAccount object and makes changes based on the state read
// and what is in the UserAccount.Spec
// Note:
// The Controller will requeue the Request to be processed again if the returned error is non-nil or
// Result.Requeue is true, otherwise upon completion it will remove the work from the queue.
func (r *Reconciler) Reconcile(ctx context.Context, request ctrl.Request) (ctrl.Result, error) {
	logger := log.FromContext(ctx)
	logger.Info("reconciling UserAccount")
	var err error

	namespace := request.Namespace
	if namespace == "" {
		namespace, err = commonconfig.GetWatchNamespace()
		if err != nil {
			return reconcile.Result{}, err
		}
	}

	// retrieve the latest config and use it for this reconciliation
	config, err := membercfg.GetConfiguration(r.Client)
	if err != nil {
		return reconcile.Result{}, errs.Wrapf(err, "unable to get MemberOperatorConfig")
	}

	// Fetch the UserAccount instance
	userAcc := &toolchainv1alpha1.UserAccount{}
	err = r.Client.Get(context.TODO(), types.NamespacedName{Namespace: namespace, Name: request.Name}, userAcc)
	if err != nil {
		if errors.IsNotFound(err) {
			// Request object not found, could have been deleted after reconcile request.
			// Owned objects are automatically garbage collected. For additional cleanup logic use finalizers.
			// Return and don't requeue
			logger.Info("UserAccount not found")
			return reconcile.Result{}, nil
		}
		return reconcile.Result{}, err
	}

	// If the UserAccount has not been deleted, create or update user and Identity resources.
	// If the UserAccount has been deleted, delete secondary resources identity and user.
	if !util.IsBeingDeleted(userAcc) {
		// Add the finalizer if it is not present
		if err := r.addFinalizer(logger, userAcc); err != nil {
			return reconcile.Result{}, err
		}
	} else {
		return reconcile.Result{}, r.ensureUserAccountDeletion(logger, config, userAcc)
	}

	if !userAcc.Spec.Disabled {
		logger.Info("ensuring user and identity associated with UserAccount")
		if createdOrUpdated, err := r.ensureUserAndIdentity(logger, userAcc, config); err != nil || createdOrUpdated {
			return reconcile.Result{}, err
		}
	} else {
		logger.Info("Disabling UserAccount")
		if err := r.setStatusDisabling(userAcc, "deleting user/identity"); err != nil {
			logger.Error(err, "error updating status")
			return reconcile.Result{}, err
		}
		deleted, err := r.deleteIdentityAndUser(logger, userAcc)
		if err != nil {
			return reconcile.Result{}, r.wrapErrorWithStatusUpdate(logger, userAcc, r.setStatusDisabling, err, "failed to delete user/identity")
		}

		if !deleted {
			return reconcile.Result{}, r.setStatusDisabled(userAcc)
		}
		return reconcile.Result{}, nil
	}

	// check what the current ready condition is set to
	readyCond, ok := condition.FindConditionByType(userAcc.Status.Conditions, toolchainv1alpha1.ConditionReady)
	// if the condition is present, has updating reason and was set less than 1 second ago
	if ok && readyCond.Reason == toolchainv1alpha1.UserAccountUpdatingReason && time.Since(readyCond.LastTransitionTime.Time) <= time.Second {
		// then don't do anything and just postpone the next reconcile
		return ctrl.Result{
			Requeue:      true,
			RequeueAfter: time.Second,
		}, nil
	}
	logger.Info("All provisioned - setting status to ready.")
	return reconcile.Result{}, r.setStatusReady(userAcc)
}

func (r *Reconciler) ensureUserAndIdentity(logger logr.Logger, userAcc *toolchainv1alpha1.UserAccount, config membercfg.Configuration) (bool, error) {
	var createdOrUpdated bool
	var user *userv1.User
	var err error
	// create User & Identity resources unless configured otherwise, SkipUserCreation will be set mainly for early appstudio development clusters
	if !config.SkipUserCreation() {
		if user, createdOrUpdated, err = r.ensureUser(logger, config, userAcc); err != nil || createdOrUpdated {
			return createdOrUpdated, err
		}
		_, createdOrUpdated, err = r.ensureIdentity(logger, config, userAcc, user)
		return createdOrUpdated, err
	}
	// we don't expect User nor Identity resources to be present for AppStudio tier
	// This can be removed as soon as we don't create UserAccounts in AppStudio environment.
	// Should also remove the NSTemplateSet watch once this is removed.
	deleted, err := r.deleteIdentityAndUser(logger, userAcc)
	if err != nil {
		return deleted, r.wrapErrorWithStatusUpdate(logger, userAcc, r.setStatusUserCreationFailed, err, "failed to delete redundant user or identity")
	}
	if deleted {
		if err := r.setStatusProvisioning(userAcc); err != nil {
			logger.Error(err, "error updating status")
			return deleted, err
		}
		return deleted, nil
	}
	return false, nil
}

func (r *Reconciler) ensureUserAccountDeletion(logger logr.Logger, config membercfg.Configuration, userAcc *toolchainv1alpha1.UserAccount) error {
	if util.HasFinalizer(userAcc, toolchainv1alpha1.FinalizerName) {
		logger.Info("terminating UserAccount")
		// We need to be sure that the status is updated when the UserAccount is deleted.
		// In this case the UserAccountStatus controller updates the MUR on the host cluster
		// In turn, the MUR controller may decide to recreate the UserAccount resource on the
		// member cluster.

		// Clean up Che resources by deleting the Che user (required for GDPR and reactivation of users)
		if err := r.lookupAndDeleteCheUser(logger, config, userAcc); err != nil {
			return r.wrapErrorWithStatusUpdate(logger, userAcc, r.setStatusTerminating, err, "failed to delete Che user data")
		}

		deleted, err := r.deleteIdentityAndUser(logger, userAcc)
		if err != nil {
			return r.wrapErrorWithStatusUpdate(logger, userAcc, r.setStatusTerminating, err, "failed to delete user/identity")
		}
		if deleted {
			if err := r.setStatusTerminating(userAcc, "deleting user/identity"); err != nil {
				logger.Error(err, "error updating status")
				return err
			}
			return nil
		}

		// Remove finalizer from UserAccount
		util.RemoveFinalizer(userAcc, toolchainv1alpha1.FinalizerName)
		if err := r.Client.Update(context.Background(), userAcc); err != nil {
			return r.wrapErrorWithStatusUpdate(logger, userAcc, r.setStatusTerminating, err, "failed to remove finalizer")
		}
		// no need to update the status of the UserAccount once the finalizer has been removed, since
		// the resource will be deleted
		logger.Info("removed finalizer")
	}
	return nil
}

func (r *Reconciler) ensureUser(logger logr.Logger, config membercfg.Configuration, userAcc *toolchainv1alpha1.UserAccount) (*userv1.User, bool, error) {
	user := &userv1.User{}
	if err := r.Client.Get(context.TODO(), types.NamespacedName{Name: userAcc.Name}, user); err != nil {
		if errors.IsNotFound(err) {
			logger.Info("creating a new user", "name", userAcc.Name)
			if err := r.setStatusProvisioning(userAcc); err != nil {
				return nil, false, err
			}
			user = newUser(userAcc, config)
			setLabelsAndAnnotations(user, userAcc, true)
			if err := r.Client.Create(context.TODO(), user); err != nil {
				return nil, false, r.wrapErrorWithStatusUpdate(logger, userAcc, r.setStatusUserCreationFailed, err, "failed to create user '%s'", userAcc.Name)
			}
			if err := r.setStatusProvisioning(userAcc); err != nil {
				return nil, false, err
			}
			logger.Info("user created successfully", "name", userAcc.Name)
			return user, true, nil
		}
		return nil, false, r.wrapErrorWithStatusUpdate(logger, userAcc, r.setStatusUserCreationFailed, err, "failed to get user '%s'", userAcc.Name)
	}
	logger.Info("user already exists")

	// migration step - add missing labels and annotations to existing users if they are not set yet
	err := addLabelsAndAnnotations(user, r.Client, userAcc, true)
	if err != nil {
		logger.Error(err, "Unable to update labels to add provider")
	}

	// ensure mapping
	expectedIdentities := []string{commonidentity.NewIdentityNamingStandard(userAcc.Spec.UserID, config.Auth().Idp()).IdentityName()}

	// If the OriginalSub property has been set also, then an additional identity is required to be created
	if userAcc.Spec.OriginalSub != "" {
		expectedIdentities = append(expectedIdentities, commonidentity.NewIdentityNamingStandard(userAcc.Spec.OriginalSub, config.Auth().Idp()).IdentityName())
	}

<<<<<<< HEAD
	// Also if the sso-user-id annotation is set, then another additional identity is required if it is a different value to the Spec.UserID
	if val, ok := userAcc.Annotations[toolchainv1alpha1.SSOUserIDAnnotationKey]; ok {
		if val != userAcc.Spec.UserID {
			expectedIdentities = append(expectedIdentities, commonidentity.NewIdentityNamingStandard(
				userAcc.Annotations[toolchainv1alpha1.SSOUserIDAnnotationKey], config.Auth().Idp()).IdentityName())
=======
	// If the SSO UserID annotation present, then an additional identity is required to be created
	if val, ok := userAcc.Annotations[toolchainv1alpha1.SSOUserIDAnnotationKey]; ok {
		if val != userAcc.Spec.UserID {
			expectedIdentities = append(expectedIdentities, commonidentity.NewIdentityNamingStandard(userAcc.Annotations[toolchainv1alpha1.SSOUserIDAnnotationKey], config.Auth().Idp()).IdentityName())
>>>>>>> 61929072
		}
	}

	stringSlicesEqual := func(a, b []string) bool {
		if len(a) != len(b) {
			return false
		}
		for i, v := range a {
			if v != b[i] {
				return false
			}
		}
		return true
	}

	if !stringSlicesEqual(expectedIdentities, user.Identities) {
		logger.Info("user is missing a reference to identity; updating the reference", "name", userAcc.Name)
		if err := r.setStatusProvisioning(userAcc); err != nil {
			return nil, false, err
		}
		user.Identities = expectedIdentities
		if err := r.Client.Update(context.TODO(), user); err != nil {
			return nil, false, r.wrapErrorWithStatusUpdate(logger, userAcc, r.setStatusMappingCreationFailed, err, "failed to update user '%s'", userAcc.Name)
		}
		if err := r.setStatusProvisioning(userAcc); err != nil {
			return nil, false, err
		}
		logger.Info("user updated successfully")
		return user, true, nil
	}

	return user, false, nil
}

func (r *Reconciler) ensureIdentity(logger logr.Logger, config membercfg.Configuration, userAcc *toolchainv1alpha1.UserAccount, user *userv1.User) (*userv1.Identity, bool, error) {
	identity, createdOrUpdated, err := r.loadIdentityAndEnsureMapping(logger, config, userAcc.Spec.UserID, userAcc, user)
	if createdOrUpdated || err != nil {
		return nil, createdOrUpdated, err
	}

	// Check if the OriginalSub property is set, and if it is create additional identity/s as required
	if userAcc.Spec.OriginalSub != "" {
		// Encoded the OriginalSub as an unpadded Base64 value
		_, createdOrUpdated, err := r.loadIdentityAndEnsureMapping(logger, config, userAcc.Spec.OriginalSub, userAcc, user)
		if createdOrUpdated || err != nil {
			return nil, createdOrUpdated, err
		}
	}

	// Check if the sso-user-id annotation is set, and if it is create an additional identity if it is a different value.
	// So we always have an identity with the name generated out of SSO UserID (stored as sso_userid annotation) in addition to the identity with the name generated out of the SSO Token sub claim (stored as UserAccount.Spec.UserID).
	// This additional Identity is not created if the SSO UserID == SSO Token sub claim.
	if val, ok := userAcc.Annotations[toolchainv1alpha1.SSOUserIDAnnotationKey]; ok {
		if val != userAcc.Spec.UserID {
			_, createdOrUpdated, err := r.loadIdentityAndEnsureMapping(logger, config, val, userAcc, user)
			if createdOrUpdated || err != nil {
				return nil, createdOrUpdated, err
			}
		}
	}

	return identity, false, nil
}

func (r *Reconciler) loadIdentityAndEnsureMapping(logger logr.Logger, config membercfg.Configuration, username string,
	userAccount *toolchainv1alpha1.UserAccount, user *userv1.User) (*userv1.Identity, bool, error) {

	ins := commonidentity.NewIdentityNamingStandard(username, config.Auth().Idp())

	identity := &userv1.Identity{}

	if err := r.Client.Get(context.TODO(), types.NamespacedName{Name: ins.IdentityName()}, identity); err != nil {
		if errors.IsNotFound(err) {
			logger.Info("creating a new identity")
			if err := r.setStatusProvisioning(userAccount); err != nil {
				return nil, false, err
			}
			identity = newIdentity(user)
			commonidentity.NewIdentityNamingStandard(username, config.Auth().Idp()).ApplyToIdentity(identity)

			setLabelsAndAnnotations(identity, userAccount, false)
			if err := r.Client.Create(context.TODO(), identity); err != nil {
				return nil, false, r.wrapErrorWithStatusUpdate(logger, userAccount, r.setStatusIdentityCreationFailed, err, "failed to create identity '%s'", ins.IdentityName())
			}
			if err := r.setStatusProvisioning(userAccount); err != nil {
				return nil, false, err
			}
			logger.Info("identity created successfully")
			return identity, true, nil
		}
		return nil, false, r.wrapErrorWithStatusUpdate(logger, userAccount, r.setStatusIdentityCreationFailed, err, "failed to get identity '%s'", ins.IdentityName())
	}
	logger.Info("identity already exists")

	// migration step - add missing labels and annotations to existing identity if they are not set yet
	err := addLabelsAndAnnotations(identity, r.Client, userAccount, false)
	if err != nil {
		logger.Error(err, "Unable to update label to add provider")
	}

	// ensure mapping
	if identity.User.Name != user.Name || identity.User.UID != user.UID {
		logger.Info("identity is missing a reference to user; updating the reference", "identity", ins.IdentityName(), "user", user.Name)
		if err := r.setStatusProvisioning(userAccount); err != nil {
			return nil, false, err
		}
		identity.User = corev1.ObjectReference{
			Name: user.Name,
			UID:  user.UID,
		}
		if err := r.Client.Update(context.TODO(), identity); err != nil {
			return nil, false, r.wrapErrorWithStatusUpdate(logger, userAccount, r.setStatusMappingCreationFailed, err, "failed to update identity '%s'", ins.IdentityName())
		}
		if err := r.setStatusProvisioning(userAccount); err != nil {
			return nil, false, err
		}
		logger.Info("identity updated successfully")
		return identity, true, nil
	}

	return identity, false, nil
}

func setLabelsAndAnnotations(object metav1.Object, userAcc *toolchainv1alpha1.UserAccount, isUserResource bool) bool {
	var changed bool
	labels := object.GetLabels()
	if labels == nil {
		labels = make(map[string]string)
	}
	if _, exists := labels[toolchainv1alpha1.ProviderLabelKey]; !exists {
		labels[toolchainv1alpha1.ProviderLabelKey] = toolchainv1alpha1.ProviderLabelValue
		object.SetLabels(labels)
		changed = true
	}

	if _, exists := labels[toolchainv1alpha1.OwnerLabelKey]; !exists {
		labels[toolchainv1alpha1.OwnerLabelKey] = userAcc.Name
		object.SetLabels(labels)
		changed = true
	}

	if isUserResource {
		annotations := object.GetAnnotations()
		if _, exists := annotations[toolchainv1alpha1.UserEmailAnnotationKey]; !exists {
			if annotations == nil {
				annotations = map[string]string{}
			}
			annotations[toolchainv1alpha1.UserEmailAnnotationKey] = userAcc.Annotations[toolchainv1alpha1.UserEmailAnnotationKey]
			object.SetAnnotations(annotations)
			changed = true
		}

		annotations = object.GetAnnotations()
		set := false
		userID, ok := userAcc.Annotations[toolchainv1alpha1.SSOUserIDAnnotationKey]
		if ok {
			accountID, ok := userAcc.Annotations[toolchainv1alpha1.SSOAccountIDAnnotationKey]
			// *IF* both userID and accountID properties are set, then set them on the User resource, otherwise clear
			// the values if they exist
			if ok {
				set = true
				if annotations == nil {
					annotations = map[string]string{}
				}
				annotations[toolchainv1alpha1.SSOUserIDAnnotationKey] = userID
				annotations[toolchainv1alpha1.SSOAccountIDAnnotationKey] = accountID
				object.SetAnnotations(annotations)
				changed = true
			}
		}

		// Delete the UserID and AccountID annotations if they don't exist in the UserAccount
		if !set && object.GetAnnotations() != nil {
			annotations = object.GetAnnotations()
			delete(annotations, toolchainv1alpha1.SSOUserIDAnnotationKey)
			delete(annotations, toolchainv1alpha1.SSOAccountIDAnnotationKey)
			object.SetAnnotations(annotations)
			changed = true
		}
	}
	return changed
}

func addLabelsAndAnnotations(object client.Object, cl client.Client, userAcc *toolchainv1alpha1.UserAccount, isUserResource bool) error {
	if setLabelsAndAnnotations(object, userAcc, isUserResource) {
		return cl.Update(context.TODO(), object)
	}
	return nil
}

// setFinalizers sets the finalizers for UserAccount
func (r *Reconciler) addFinalizer(logger logr.Logger, userAcc *toolchainv1alpha1.UserAccount) error {
	// Add the finalizer if it is not present
	if !util.HasFinalizer(userAcc, toolchainv1alpha1.FinalizerName) {
		logger.Info("adding finalizer on UserAccount")
		util.AddFinalizer(userAcc, toolchainv1alpha1.FinalizerName)
		if err := r.Client.Update(context.TODO(), userAcc); err != nil {
			return err
		}
	}

	return nil
}

// deleteIdentityAndUser deletes the identity and user.
// Returns bool and error indicating that whether the user/identity were deleted.
func (r *Reconciler) deleteIdentityAndUser(logger logr.Logger, userAcc *toolchainv1alpha1.UserAccount) (bool, error) {
	if deleted, err := r.deleteIdentity(logger, userAcc); err != nil || deleted {
		return deleted, err
	}
	if deleted, err := r.deleteUser(logger, userAcc); err != nil || deleted {
		return deleted, err
	}
	return false, nil
}

// deleteUser deletes the user resources associated with the specified UserAccount.
// Returns `true` if the users were deleted, `false` otherwise, with the underlying error
// if the user existed and something wrong happened. If the users don't exist,
// this func returns `false, nil`
func (r *Reconciler) deleteUser(logger logr.Logger, userAcc *toolchainv1alpha1.UserAccount) (bool, error) {
	userList, err := getUsersByOwnerName(r.Client, userAcc.Name)
	if err != nil {
		return false, err
	}

	if len(userList) == 0 {
		return false, nil
	}

	logger.Info("deleting the User resources")

	// Delete User associated with UserAccount
	if err := r.Client.Delete(context.TODO(), &userList[0]); err != nil {
		return false, err
	}
	// Return here, as deleting the user should cause another reconcile of the UserAccount
	logger.Info(fmt.Sprintf("deleted User resource [%s]", userList[0].Name))
	return true, nil
}

// deleteIdentity deletes the Identity resources owned by the specified UserAccount.
// Returns `true` if one or more identities were deleted, `false` otherwise, with the underlying error
// if the identity existed and something wrong happened.
func (r *Reconciler) deleteIdentity(logger logr.Logger, userAcc *toolchainv1alpha1.UserAccount) (bool, error) {
	identityList := &userv1.IdentityList{}
	err := r.Client.List(context.TODO(), identityList, listByOwnerLabel(userAcc.Name))
	if err != nil {
		return false, err
	}

	if len(identityList.Items) == 0 {
		return false, nil
	}

	logger.Info("deleting Identity resources")

	// Delete first Identity in the list associated with UserAccount
	if err := r.Client.Delete(context.TODO(), &identityList.Items[0]); err != nil {
		return false, err
	}
	// Return here, as deleting the identity should cause another reconcile of the UserAccount
	logger.Info(fmt.Sprintf("deleted Identity resource [%s]", identityList.Items[0].Name))
	return true, nil
}

// wrapErrorWithStatusUpdate wraps the error and update the user account status. If the update failed then logs the error.
func (r *Reconciler) wrapErrorWithStatusUpdate(logger logr.Logger, userAcc *toolchainv1alpha1.UserAccount, statusUpdater func(userAcc *toolchainv1alpha1.UserAccount, message string) error, err error, format string, args ...interface{}) error {
	if err == nil {
		return nil
	}
	if err := statusUpdater(userAcc, err.Error()); err != nil {
		logger.Error(err, "status update failed")
	}
	return errs.Wrapf(err, format, args...)
}

func (r *Reconciler) setStatusUserCreationFailed(userAcc *toolchainv1alpha1.UserAccount, message string) error {
	return r.updateStatusConditions(
		userAcc,
		toolchainv1alpha1.Condition{
			Type:    toolchainv1alpha1.ConditionReady,
			Status:  corev1.ConditionFalse,
			Reason:  toolchainv1alpha1.UserAccountUnableToCreateUserReason,
			Message: message,
		})
}

func (r *Reconciler) setStatusIdentityCreationFailed(userAcc *toolchainv1alpha1.UserAccount, message string) error {
	return r.updateStatusConditions(
		userAcc,
		toolchainv1alpha1.Condition{
			Type:    toolchainv1alpha1.ConditionReady,
			Status:  corev1.ConditionFalse,
			Reason:  toolchainv1alpha1.UserAccountUnableToCreateIdentityReason,
			Message: message,
		})
}

func (r *Reconciler) setStatusMappingCreationFailed(userAcc *toolchainv1alpha1.UserAccount, message string) error {
	return r.updateStatusConditions(
		userAcc,
		toolchainv1alpha1.Condition{
			Type:    toolchainv1alpha1.ConditionReady,
			Status:  corev1.ConditionFalse,
			Reason:  toolchainv1alpha1.UserAccountUnableToCreateMappingReason,
			Message: message,
		})
}

func (r *Reconciler) setStatusProvisioning(userAcc *toolchainv1alpha1.UserAccount) error {
	return r.updateStatusConditions(
		userAcc,
		toolchainv1alpha1.Condition{
			Type:   toolchainv1alpha1.ConditionReady,
			Status: corev1.ConditionFalse,
			Reason: toolchainv1alpha1.UserAccountProvisioningReason,
		})
}

func (r *Reconciler) setStatusReady(userAcc *toolchainv1alpha1.UserAccount) error {
	return r.updateStatusConditions(
		userAcc,
		toolchainv1alpha1.Condition{
			Type:   toolchainv1alpha1.ConditionReady,
			Status: corev1.ConditionTrue,
			Reason: toolchainv1alpha1.UserAccountProvisionedReason,
		})
}

func (r *Reconciler) setStatusDisabling(userAcc *toolchainv1alpha1.UserAccount, message string) error {
	return r.updateStatusConditions(
		userAcc,
		toolchainv1alpha1.Condition{
			Type:    toolchainv1alpha1.ConditionReady,
			Status:  corev1.ConditionFalse,
			Reason:  toolchainv1alpha1.UserAccountDisablingReason,
			Message: message,
		})
}

func (r *Reconciler) setStatusDisabled(userAcc *toolchainv1alpha1.UserAccount) error {
	return r.updateStatusConditions(
		userAcc,
		toolchainv1alpha1.Condition{
			Type:   toolchainv1alpha1.ConditionReady,
			Status: corev1.ConditionFalse,
			Reason: toolchainv1alpha1.UserAccountDisabledReason,
		})
}

func (r *Reconciler) setStatusTerminating(userAcc *toolchainv1alpha1.UserAccount, message string) error {
	return r.updateStatusConditions(
		userAcc,
		toolchainv1alpha1.Condition{
			Type:    toolchainv1alpha1.ConditionReady,
			Status:  corev1.ConditionFalse,
			Reason:  toolchainv1alpha1.UserAccountTerminatingReason,
			Message: message,
		})
}

// updateStatusConditions updates user account status conditions with the new conditions
func (r *Reconciler) updateStatusConditions(userAcc *toolchainv1alpha1.UserAccount, newConditions ...toolchainv1alpha1.Condition) error {
	var updated bool
	userAcc.Status.Conditions, updated = condition.AddOrUpdateStatusConditions(userAcc.Status.Conditions, newConditions...)
	if !updated {
		// Nothing changed
		return nil
	}
	return r.Client.Status().Update(context.TODO(), userAcc)
}

func newUser(userAcc *toolchainv1alpha1.UserAccount, config membercfg.Configuration) *userv1.User {
	identities := []string{commonidentity.NewIdentityNamingStandard(userAcc.Spec.UserID, config.Auth().Idp()).IdentityName()}
	if userAcc.Spec.OriginalSub != "" {
		identities = append(identities, commonidentity.NewIdentityNamingStandard(userAcc.Spec.OriginalSub, config.Auth().Idp()).IdentityName())
	}
	if val, ok := userAcc.Annotations[toolchainv1alpha1.SSOUserIDAnnotationKey]; ok {
		if val != userAcc.Spec.UserID {
			identities = append(identities, commonidentity.NewIdentityNamingStandard(userAcc.Annotations[toolchainv1alpha1.SSOUserIDAnnotationKey], config.Auth().Idp()).IdentityName())
		}
	}

	user := &userv1.User{
		ObjectMeta: metav1.ObjectMeta{
			Name: userAcc.Name,
		},
		Identities: identities,
	}

	return user
}
func newIdentity(user *userv1.User) *userv1.Identity {
	identity := &userv1.Identity{
		ObjectMeta: metav1.ObjectMeta{},
		User: corev1.ObjectReference{
			Name: user.Name,
			UID:  user.UID,
		},
	}
	return identity
}

// ToIdentityName converts the given `userID` into an identity
func ToIdentityName(userID string, identityProvider string) string {
	return fmt.Sprintf("%s:%s", identityProvider, userID)
}

func (r *Reconciler) lookupAndDeleteCheUser(logger logr.Logger, config membercfg.Configuration, userAcc *toolchainv1alpha1.UserAccount) error {

	// If Che user deletion is not required then just return, this is a way to disable this Che user deletion logic since
	// it's meant to be a temporary measure until Che is updated to handle user deletion on its own
	if !config.Che().IsUserDeletionEnabled() {
		logger.Info("Che user deletion is not enabled, skipping it")
		return nil
	}

	if config.Che().IsDevSpacesMode() {
		return r.deleteDevSpacesUser(logger, userAcc)
	}

	userExists, err := r.CheClient.UserExists(userAcc.Name)
	if err != nil {
		return err
	}

	// If the user doesn't exist then there's nothing left to do.
	if !userExists {
		logger.Info("Che user no longer exists")
		return nil
	}

	// Get the Che user ID to use in the Delete API
	cheUserID, err := r.CheClient.GetUserIDByUsername(userAcc.Name)
	if err != nil {
		return err
	}

	// Delete the Che user. It is common for this call to return an error multiple times before succeeding
	if err := r.CheClient.DeleteUser(cheUserID); err != nil {
		return errs.Wrapf(err, "this error is expected if deletion is still in progress")
	}

	return nil
}

func (r *Reconciler) deleteDevSpacesUser(logger logr.Logger, userAcc *toolchainv1alpha1.UserAccount) error {
	logger.Info("Deleting OpenShift Dev Spaces user")

	// look up user resource to get UID
	userList, err := getUsersByOwnerName(r.Client, userAcc.Name)
	if err != nil {
		return err
	}

	if len(userList) == 0 {
		return nil
	}

	return r.CheClient.DevSpacesDBCleanerDelete(string(userList[0].GetObjectMeta().GetUID()))
}

// listByOwnerLabel returns runtimeclient.ListOption that filters by label toolchain.dev.openshift.com/owner equal to the given owner name
func listByOwnerLabel(owner string) client.ListOption {
	labels := map[string]string{toolchainv1alpha1.OwnerLabelKey: owner}
	return client.MatchingLabels(labels)
}

// getUsersByOwnerName gets the user resources by matching owner label.
func getUsersByOwnerName(cl client.Client, owner string) ([]userv1.User, error) {
	userList := &userv1.UserList{}
	labels := map[string]string{toolchainv1alpha1.OwnerLabelKey: owner}
	err := cl.List(context.TODO(), userList, client.MatchingLabels(labels))
	if err != nil {
		return []userv1.User{}, err
	}
	return userList.Items, nil
}<|MERGE_RESOLUTION|>--- conflicted
+++ resolved
@@ -250,18 +250,11 @@
 		expectedIdentities = append(expectedIdentities, commonidentity.NewIdentityNamingStandard(userAcc.Spec.OriginalSub, config.Auth().Idp()).IdentityName())
 	}
 
-<<<<<<< HEAD
 	// Also if the sso-user-id annotation is set, then another additional identity is required if it is a different value to the Spec.UserID
 	if val, ok := userAcc.Annotations[toolchainv1alpha1.SSOUserIDAnnotationKey]; ok {
 		if val != userAcc.Spec.UserID {
 			expectedIdentities = append(expectedIdentities, commonidentity.NewIdentityNamingStandard(
 				userAcc.Annotations[toolchainv1alpha1.SSOUserIDAnnotationKey], config.Auth().Idp()).IdentityName())
-=======
-	// If the SSO UserID annotation present, then an additional identity is required to be created
-	if val, ok := userAcc.Annotations[toolchainv1alpha1.SSOUserIDAnnotationKey]; ok {
-		if val != userAcc.Spec.UserID {
-			expectedIdentities = append(expectedIdentities, commonidentity.NewIdentityNamingStandard(userAcc.Annotations[toolchainv1alpha1.SSOUserIDAnnotationKey], config.Auth().Idp()).IdentityName())
->>>>>>> 61929072
 		}
 	}
 
